# coding: utf-8

from __future__ import division, print_function, unicode_literals, absolute_import

"""
This module defines tasks for writing vasp input sets for various types of vasp calculations
"""

import os
from six.moves import range

import numpy as np

from fireworks import FireTaskBase, explicit_serialize
from fireworks.utilities.dict_mods import apply_mod

from pymatgen.core.structure import Structure
from pymatgen.alchemy.materials import TransformedStructure
from pymatgen.alchemy.transmuters import StandardTransmuter
from pymatgen.io.vasp import Incar, Poscar
from pymatgen.io.vasp.sets import MPStaticSet, MPNonSCFSet, MPSOCSet, MPHSEBSSet
from pymatgen.transformations.site_transformations import TranslateSitesTransformation

from matmethods.utils.utils import env_chk

__author__ = 'Anubhav Jain, Shyue Ping Ong, Kiran Mathew'
__email__ = 'ajain@lbl.gov'


def load_class(mod, name):
    mod = __import__(mod, globals(), locals(), [name], 0)
    return getattr(mod, name)


@explicit_serialize
class WriteVaspFromIOSet(FireTaskBase):
    """
    Create VASP input files using implementations of pymatgen's
    AbstractVaspInputSet. An input set can be provided as an object or as a
    String/parameter combo.

    Required params:
        structure (Structure): structure
        vasp_input_set (AbstractVaspInputSet or str): Either a VaspInputSet
            object or a string name for the VASP input set (e.g.,
            "MPRelaxSet").

    Optional params:
        vasp_input_params (dict): When using a string name for VASP input set,
            use this as a dict to specify kwargs for instantiating the input
            set parameters. For example, if you want to change the
            user_incar_settings, you should provide:
            {"user_incar_settings": ...}.
            This setting is ignored if you provide the full object
            representation of a VaspInputSet rather than a String.
    """

    required_params = ["structure", "vasp_input_set"]
    optional_params = ["vasp_input_params"]

    def run_task(self, fw_spec):
        # if a full VaspInputSet object was provided
        if hasattr(self['vasp_input_set'], 'write_input'):
            vis = self['vasp_input_set']

        # if VaspInputSet String + parameters was provided
        else:
            vis_cls = load_class("pymatgen.io.vasp.sets",
                                 self["vasp_input_set"])
            vis = vis_cls(self["structure"],
                          **self.get("vasp_input_params", {}))

        vis.write_input(".")


@explicit_serialize
class WriteVaspFromPMGObjects(FireTaskBase):
    """
    Write VASP files using pymatgen objects.

    Required params:
        (none)

    Optional params:
        incar (Incar): pymatgen Incar object
        poscar (Poscar): pymatgen Poscar object
        kpoints (Kpoints): pymatgen Kpoints object
        potcar (Potcar): pymatgen Potcar object
    """

    optional_params = ["incar", "poscar", "kpoints", "potcar"]

    def run_task(self, fw_spec):
        if "incar" in self:
            self["incar"].write_file("INCAR")
        if "poscar" in self:
            self["poscar"].write_file("POSCAR")
        if "kpoints" in self:
            self["kpoints"].write_file("KPOINTS")
        if "potcar" in self:
            self["potcar"].write_file("POTCAR")


@explicit_serialize
class ModifyIncar(FireTaskBase):
    """
    Modify an INCAR file.

    Required params:
        (none)

    Optional params:
        incar_update (dict): overwrite Incar dict key. Supports env_chk.
        incar_multiply ([{<str>:<float>}]) - multiply Incar key by a constant
            factor. Supports env_chk.
        incar_dictmod ([{}]): use DictMod language to change Incar.
            Supports env_chk.
        input_filename (str): Input filename (if not "INCAR")
        output_filename (str): Output filename (if not "INCAR")
    """

    optional_params = ["incar_update", "incar_multiply", "incar_dictmod", "input_filename",
                       "output_filename"]

    def run_task(self, fw_spec):

        # load INCAR
        incar_name = self.get("input_filename", "INCAR")
        incar = Incar.from_file(incar_name)

        # process FireWork env values via env_chk
        incar_update = env_chk(self.get('incar_update'), fw_spec)
        incar_multiply = env_chk(self.get('incar_multiply'), fw_spec)
        incar_dictmod = env_chk(self.get('incar_dictmod'), fw_spec)

        if incar_update:
            incar.update(incar_update)

        if incar_multiply:
            for k in incar_multiply:
                incar[k] = incar[k] * incar_multiply[k]

        if incar_dictmod:
            apply_mod(incar_dictmod, incar)

        # write INCAR
        incar.write_file(self.get("output_filename", "INCAR"))


@explicit_serialize
class WriteVaspStaticFromPrev(FireTaskBase):
    """
    Writes input files for a static run. Assumes that output files from a
    relaxation job can be accessed. Also allows lepsilon calcs.

    Required params:
        (none)

    Optional params:
        (documentation for all optional params can be found in
        MPStaticSet)
    """

    required_params = ["prev_calc_dir"]
    optional_params = ["reciprocal_density", "small_gap_multiply", "standardize", "sym_prec",
                       "international_monoclinic", "lepsilon", "other_params"]

    def run_task(self, fw_spec):
        lepsilon = self.get("lepsilon")

        default_reciprocal_density = 100 if not lepsilon else 200
        other_params = self.get("other_params", {})

        # for lepsilon runs, set EDIFF to 1E-5 unless user says otherwise
        user_incar_settings = self.get("other_params", {}).get("user_incar_settings", {})

        if lepsilon and "EDIFF" not in user_incar_settings and "EDIFF_PER_ATOM" not in user_incar_settings:
            if "user_incar_settings" not in other_params:
                other_params["user_incar_settings"] = {}
            other_params["user_incar_settings"]["EDIFF"] = 1E-5

        vis = MPStaticSet.from_prev_calc(prev_calc_dir=self["prev_calc_dir"],
                                         reciprocal_density=self.get("reciprocal_density", default_reciprocal_density),
                                         small_gap_multiply=self.get("small_gap_multiply", None),
                                         standardize=self.get("standardize", False),
                                         sym_prec=self.get("sym_prec", 0.1),
                                         international_monoclinic=self.get("international_monoclinic", True),
                                         lepsilon=lepsilon, **other_params)
        vis.write_input(".")


@explicit_serialize
class WriteVaspHSEBSFromPrev(FireTaskBase):
    """
    Writes input files for HSE Gap run. Assumes that output files from a
    an NSCF job (for getting VBM/CBM) can be accessed.

    Required params:
        prev_calc_dir

    Optional params:
        (documentation for all optional params can be found in
        MPHSEBSSet)
    """

    required_params = ["prev_calc_dir"]
    optional_params = ["mode", "reciprocal_density"]

    def run_task(self, fw_spec):
        vis = MPHSEBSSet.from_prev_calc(self["prev_calc_dir"], mode=self.get("mode", "Uniform"),
                                        reciprocal_density=self.get("reciprocal_density", 50),
                                        copy_chgcar=False)
        vis.write_input(".")


@explicit_serialize
class WriteVaspNSCFFromPrev(FireTaskBase):
    """
    Writes input files for an NSCF static run. Assumes that output files from an
    scf job can be accessed. There are many options, e.g. uniform mode,
    line mode, adding the optical properties, etc.

    Required params:
        (none)

    Optional params:
        (documentation for all optional params can be found in
        NonSCFVaspInputSet)
    """

    required_params = ["prev_calc_dir"]
    optional_params = ["copy_chgcar", "nbands_factor", "reciprocal_density", "kpoints_line_density",
                       "small_gap_multiply", "standardize", "sym_prec", "international_monoclinic",
                       "mode", "nedos", "optics", "other_params"]

    def run_task(self, fw_spec):
        vis = MPNonSCFSet.from_prev_calc(
            prev_calc_dir=self["prev_calc_dir"],
            copy_chgcar=self.get("copy_chgcar", False),
            nbands_factor=self.get("nbands_factor", 1.2),
            reciprocal_density=self.get("reciprocal_density", 100),
            kpoints_line_density=self.get("kpoints_line_density", 20),
            small_gap_multiply=self.get("small_gap_multiply", None),
            standardize=self.get("standardize", False),
            sym_prec=self.get("sym_prec", 0.1),
            international_monoclinic=self.get("international_monoclinic", True),
            mode=self.get("mode", "uniform"),
            nedos=self.get("nedos", 601),
            optics=self.get("optics", False),
            **self.get("other_params", {}))
        vis.write_input(".")


@explicit_serialize
class WriteVaspSOCFromPrev(FireTaskBase):
    """
    Writes input files for a spinorbit coupling calculation.

    Required params:
        prev_calc_dir: path to previous calculation
        magmom (list): magnetic moment values for each site in the structure.
        saxis (list): magnetic field direction

    Optional params:
        (none)
    """
    required_params = ["prev_calc_dir", "magmom", "saxis"]

    optional_params = ["copy_chgcar", "nbands_factor", "reciprocal_density", "small_gap_multiply",
                       "standardize", "sym_prec", "international_monoclinic", "other_params"]

    def run_task(self, fw_spec):
        vis = MPSOCSet.from_prev_calc(
            prev_calc_dir=self["prev_calc_dir"],
            magmom=self["magmom"],
            saxis=self["saxis"],
            copy_chgcar=self.get("copy_chgcar", False),
            nbands_factor=self.get("nbands_factor", 1.2),
            reciprocal_density=self.get("reciprocal_density", 100),
            small_gap_multiply=self.get("small_gap_multiply", None),
            standardize=self.get("standardize", False),
            sym_prec=self.get("sym_prec", 0.1),
            international_monoclinic=self.get("international_monoclinic", True),
            **self.get("other_params", {}))
        vis.write_input(".")


@explicit_serialize
class WriteTransmutedStructureIOSet(FireTaskBase):
    """
    Apply the provided transformations to the input structure and write the
    input set for that structure. Reads structure from POSCAR if no structure provided

    Required params:
        structure (Structure): input structure
        transformations (list): list of names of transformation classes as defined in
            the modules in pymatgen.transformations
        vasp_input_set (VaspInputSet): VASP input set.

    Optional params:
        transformation_params (list): list of dicts where each dict specifies
            the input parameters to instantiate the transformation class in
            the transformations list.
        user_input_settings (dict): additional user input settings.
        prev_calc_dir: path to previous calculation if using structure 
            from another calculation
    """

    required_params = ["structure", "transformations", "vasp_input_set"]
    optional_params = ["prev_calc_dir", "transformation_params", "user_input_settings"]

    def run_task(self, fw_spec):

        transformations = []
        transformation_params = self.get("transformation_params",
                                         [{} for i in range(len(self["transformations"]))])
        for t in self["transformations"]:
            for m in ["advanced_transformations", "defect_transformations",
                      "site_transformations", "standard_transformations"]:
                mod = __import__("pymatgen.transformations." + m, globals(), locals(), [t], -1)
                try:
                    t_cls = getattr(mod, t)
                except AttributeError:
                    continue
                t_obj = t_cls(**transformation_params.pop(0))
                transformations.append(t_obj)

        structure = self['structure'] if 'prev_calc_dir' not in self else \
                Poscar.from_file(os.path.join(self['prev_calc_dir'], 'POSCAR')).structure
        ts = TransformedStructure(structure)
        transmuter = StandardTransmuter([ts], transformations)
<<<<<<< HEAD
        vis = vis_cls(transmuter.transformed_structures[-1].final_structure, **self.get("vasp_input_params", {}))
        vis.write_input(".")


@explicit_serialize
class WriteNormalmodeDisplacedPoscar(FireTaskBase):
    """
    Displace the structure from the previous calculation along the provided normal mode by the
    given amount and write the corresponding Poscar file.

    Required params:
        mode (int): normal mode index
        displacement (float): displacement along the normal mode in Angstroms
    """

    required_params = ["mode", "displacement"]

    def run_task(self, fw_spec):
        mode = self["mode"]
        disp = self["displacement"]
        structure = Structure.from_file("POSCAR")
        nm_eigenvecs = np.array(fw_spec["normalmodes"]["eigenvecs"])
        nm_norms = np.array(fw_spec["normalmodes"]["norms"])

        # displace the sites along the given normal mode
        nm_displacement = nm_eigenvecs[mode, :, :] * disp / nm_norms[mode, :, np.newaxis]
        for i, vec in enumerate(nm_displacement):
            structure.translate_sites(i, vec, frac_coords=False)

        # write the modified structure to poscar
        structure.to(fmt="poscar", filename="POSCAR")
=======
        final_structure = transmuter.transformed_structures[-1].final_structure.copy()

        vis_orig = self["vasp_input_set"]
        vis_dict = vis_orig.as_dict()
        vis_dict["structure"] = final_structure.as_dict()
        vis_dict.update(self.get("user_input_settings", {}))
        vis = vis_orig.__class__.from_dict(vis_dict)
        vis.write_input(".")
>>>>>>> dcdf168e
<|MERGE_RESOLUTION|>--- conflicted
+++ resolved
@@ -329,8 +329,13 @@
                 Poscar.from_file(os.path.join(self['prev_calc_dir'], 'POSCAR')).structure
         ts = TransformedStructure(structure)
         transmuter = StandardTransmuter([ts], transformations)
-<<<<<<< HEAD
-        vis = vis_cls(transmuter.transformed_structures[-1].final_structure, **self.get("vasp_input_params", {}))
+        final_structure = transmuter.transformed_structures[-1].final_structure.copy()
+
+        vis_orig = self["vasp_input_set"]
+        vis_dict = vis_orig.as_dict()
+        vis_dict["structure"] = final_structure.as_dict()
+        vis_dict.update(self.get("user_input_settings", {}))
+        vis = vis_orig.__class__.from_dict(vis_dict)
         vis.write_input(".")
 
 
@@ -360,14 +365,4 @@
             structure.translate_sites(i, vec, frac_coords=False)
 
         # write the modified structure to poscar
-        structure.to(fmt="poscar", filename="POSCAR")
-=======
-        final_structure = transmuter.transformed_structures[-1].final_structure.copy()
-
-        vis_orig = self["vasp_input_set"]
-        vis_dict = vis_orig.as_dict()
-        vis_dict["structure"] = final_structure.as_dict()
-        vis_dict.update(self.get("user_input_settings", {}))
-        vis = vis_orig.__class__.from_dict(vis_dict)
-        vis.write_input(".")
->>>>>>> dcdf168e
+        structure.to(fmt="poscar", filename="POSCAR")