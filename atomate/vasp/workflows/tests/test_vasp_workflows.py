# coding: utf-8


import json
import os
import unittest
import zlib

import boto3
import gridfs
from maggma.stores import MemoryStore
from monty.json import MontyDecoder
from moto import mock_s3
from pymatgen.electronic_structure.bandstructure import BandStructure
from pymatgen.electronic_structure.dos import CompleteDos
from pymongo import DESCENDING

from fireworks import FWorker
from fireworks.core.rocket_launcher import rapidfire

from atomate.vasp.powerups import use_custodian, add_namefile, use_fake_vasp, add_trackers, add_bandgap_check, use_potcar_spec
from atomate.vasp.workflows.base.core import get_wf
from atomate.utils.testing import AtomateTest
from atomate.vasp.firetasks.parse_outputs import VaspDrone
from atomate.vasp.database import VaspCalcDb


<<<<<<< HEAD
from pymatgen.io.vasp import Incar, Chgcar
from pymatgen.io.vasp.sets import MPRelaxSet, MPStaticSet, MPScanRelaxSet
=======
from pymatgen.io.vasp import Incar
from pymatgen.io.vasp.sets import MPRelaxSet, MPStaticSet
>>>>>>> b3d0fd98
from pymatgen.util.testing import PymatgenTest
from pymatgen.core import Structure

__author__ = 'Anubhav Jain, Kiran Mathew'
__email__ = 'ajain@lbl.gov, kmathew@lbl.gov'

module_dir = os.path.join(os.path.dirname(os.path.abspath(__file__)))
db_dir = os.path.join(module_dir, "..", "..", "..", "common", "test_files")
reference_dir = os.path.join(module_dir, "..", "..", "test_files")

ref_dirs_si = {"structure optimization": os.path.join(reference_dir, "Si_structure_optimization"),
               "static": os.path.join(reference_dir, "Si_static"),
               "nscf uniform": os.path.join(reference_dir, "Si_nscf_uniform"),
               "nscf line": os.path.join(reference_dir, "Si_nscf_line")}

_fworker = FWorker(env={"db_file": os.path.join(db_dir, "db.json")})

DEBUG_MODE = False  # If true, retains the database and output dirs at the end of the test
VASP_CMD = None  # If None, runs a "fake" VASP. Otherwise, runs VASP with this command...

decoder = MontyDecoder()

class TestVaspWorkflows(AtomateTest):

    def setUp(self):
        super(TestVaspWorkflows, self).setUp()
        self.struct_si = PymatgenTest.get_structure("Si")

    def _check_run(self, d, mode):
        if mode not in ["structure optimization", "static", "nscf uniform",
                        "nscf line", "additional field"]:
            raise ValueError("Invalid mode!")

        self.assertEqual(d["formula_pretty"], "Si")
        self.assertEqual(d["formula_anonymous"], "A")
        self.assertEqual(d["nelements"], 1)
        self.assertEqual(d["state"], "successful")
        self.assertAlmostEqual(d["calcs_reversed"][0]["output"]["structure"]["lattice"]["a"], 3.867, 2)
        self.assertEqual(d["output"]["is_gap_direct"], False)

        if mode in ["structure optimization", "static"]:
            self.assertAlmostEqual(d["output"]["energy"], -10.850, 2)
            self.assertAlmostEqual(d["output"]["energy_per_atom"], -5.425, 2)

        if mode == "additional field":
            self.assertAlmostEqual(d["test_additional_field"]["lattice"]["a"], 3.8401979337)

        elif mode in ["ncsf uniform"]:
            self.assertAlmostEqual(d["output"]["energy"], -10.828, 2)
            self.assertAlmostEqual(d["output"]["energy_per_atom"], -5.414, 2)

        self.assertAlmostEqual(d["output"]["bandgap"], 0.65, 1)

        if "nscf" in mode:
            self.assertEqual(d["calcs_reversed"][0]["output"]["outcar"]["total_magnetization"], None)
        else:
            self.assertAlmostEqual(d["calcs_reversed"][0]["output"]["outcar"]["total_magnetization"], 0, 3)

        self.assertLess(d["run_stats"]["overall"]["Elapsed time (sec)"], 180)  # run should take under 3 minutes

        # check the DOS and band structure
        if mode == "nscf uniform" or mode == "nscf line":
            fs = gridfs.GridFS(self.get_task_database(), 'bandstructure_fs')

            # check the band structure
            bs_fs_id = d["calcs_reversed"][0]["bandstructure_fs_id"]
            bs_json = zlib.decompress(fs.get(bs_fs_id).read())
            bs = json.loads(bs_json.decode())
            self.assertEqual(bs["is_spin_polarized"], False)
            self.assertEqual(bs["band_gap"]["direct"], False)
            self.assertAlmostEqual(bs["band_gap"]["energy"], 0.65, 1)
            self.assertEqual(bs["is_metal"], False)

            if mode == "nscf uniform":
                for k in ["is_spin_polarized", "band_gap", "structure",
                          "kpoints", "is_metal", "vbm", "cbm", "labels_dict",
                          "projections", "lattice_rec", "bands"]:
                    self.assertTrue(k in bs)
                    self.assertIsNotNone(bs[k])

                self.assertEqual(bs["@class"], "BandStructure")

            else:
                for k in ["is_spin_polarized", "band_gap", "structure",
                          "kpoints", "is_metal", "vbm", "cbm", "labels_dict",
                          "projections", "lattice_rec", "bands", "branches"]:
                    self.assertTrue(k in bs)
                    self.assertIsNotNone(bs[k])
                self.assertEqual(bs["@class"], "BandStructureSymmLine")

            # check the DOS
            if mode == "nscf uniform":
                fs = gridfs.GridFS(self.get_task_database(), 'dos_fs')
                dos_fs_id = d["calcs_reversed"][0]["dos_fs_id"]

                dos_json = zlib.decompress(fs.get(dos_fs_id).read())
                dos = json.loads(dos_json.decode())
                for k in ["densities", "energies", "pdos", "spd_dos", "atom_dos", "structure"]:
                    self.assertTrue(k in dos)
                    self.assertIsNotNone(dos[k])

                self.assertAlmostEqual(dos["spd_dos"]["p"]["efermi"], 5.625, 1)
                self.assertAlmostEqual(dos["atom_dos"]["Si"]["efermi"], 5.625, 1)
                self.assertAlmostEqual(dos["structure"]["lattice"]["a"], 3.867, 2)
                self.assertAlmostEqual(dos["spd_dos"]["p"]["efermi"], 5.625, 1)
                self.assertAlmostEqual(dos["atom_dos"]["Si"]["efermi"], 5.625, 1)
                self.assertAlmostEqual(dos["structure"]["lattice"]["a"], 3.867, 2)

    def test_single_Vasp(self):
        # add the workflow
        structure = self.struct_si
        my_wf = get_wf(structure, "optimize_only.yaml", vis=MPRelaxSet(structure, force_gamma=True),
                       common_params={"vasp_cmd": VASP_CMD})
        if not VASP_CMD:
            my_wf = use_fake_vasp(my_wf, ref_dirs_si)
        else:
            my_wf = use_custodian(my_wf)
        self.lp.add_wf(my_wf)

        # run the workflow
        rapidfire(self.lp, fworker=_fworker)

        d = self.get_task_collection().find_one({"task_label": "structure optimization"})
        self._check_run(d, mode="structure optimization")

        wf = self.lp.get_wf_by_fw_id(1)
        self.assertTrue(all([s == 'COMPLETED' for s in wf.fw_states.values()]))

    def test_single_Vasp_dbinsertion(self):
        # add the workflow
        structure = self.struct_si
        # instructs to use db_file set by FWorker, see env_chk
        my_wf = get_wf(structure, "optimize_only.yaml", vis=MPRelaxSet(structure, force_gamma=True),
                       common_params={"vasp_cmd": VASP_CMD,
                                      "db_file": ">>db_file<<"})
        if not VASP_CMD:
            my_wf = use_fake_vasp(my_wf, ref_dirs_si)
        else:
            my_wf = use_custodian(my_wf)

        # add an msonable object to additional fields
        my_wf.fws[0].tasks[-1]['additional_fields'].update(
            {"test_additional_field": self.struct_si})
        self.lp.add_wf(my_wf)

        # run the workflow
        rapidfire(self.lp, fworker=_fworker)

        d = self.get_task_collection().find_one()
        self._check_run(d, mode="structure optimization")
        self._check_run(d, mode="additional field")

        wf = self.lp.get_wf_by_fw_id(1)
        self.assertTrue(all([s == 'COMPLETED' for s in wf.fw_states.values()]))

    def test_bandstructure_Vasp(self):
        # add the workflow
        structure = self.struct_si
        # instructs to use db_file set by FWorker, see env_chk
        my_wf = get_wf(structure, "bandstructure.yaml",
                       vis=MPRelaxSet(structure, force_gamma=True),
                       common_params={"vasp_cmd": VASP_CMD,
                                      "db_file": ">>db_file<<"})
        if not VASP_CMD:
            my_wf = use_fake_vasp(my_wf, ref_dirs_si)
        else:
            my_wf = use_custodian(my_wf)

        my_wf = add_namefile(my_wf)  # add a slug of fw-name to output files

        self.lp.add_wf(my_wf)

        # run the workflow
        # set the db_file variable
        rapidfire(self.lp, fworker=_fworker)

        # make sure the structure relaxation ran OK
        d = self.get_task_collection().find_one({"task_label": "structure optimization"},
                                                sort=[("_id", DESCENDING)])
        self._check_run(d, mode="structure optimization")

        # make sure the static run ran OK
        d = self.get_task_collection().find_one({"task_label": "static"}, sort=[("_id", DESCENDING)])
        self._check_run(d, mode="static")

        # make sure the uniform run ran OK
        d = self.get_task_collection().find_one({"task_label": "nscf uniform"}, sort=[("_id", DESCENDING)])
        self._check_run(d, mode="nscf uniform")

        # make sure the uniform run ran OK
        d = self.get_task_collection().find_one({"task_label": "nscf line"}, sort=[("_id", DESCENDING)])
        self._check_run(d, mode="nscf line")

        wf = self.lp.get_wf_by_fw_id(1)
        self.assertTrue(all([s == 'COMPLETED' for s in wf.fw_states.values()]))

    def test_bandgap_check_Vasp(self):
        # add the workflow
        structure = self.struct_si
        # instructs to use db_file set by FWorker, see env_chk
        my_wf = get_wf(structure, "bandstructure.yaml",
                       vis=MPRelaxSet(structure, force_gamma=True),
                       common_params={"vasp_cmd": VASP_CMD,
                                      "db_file": ">>db_file<<"})
        if not VASP_CMD:
            my_wf = use_fake_vasp(my_wf, ref_dirs_si)
        else:
            my_wf = use_custodian(my_wf)

        my_wf = add_namefile(my_wf)  # add a slug of fw-name to output files
        my_wf = add_bandgap_check(my_wf, check_bandgap_params={"max_gap": 0.1}, fw_name_constraint="structure optimization")
        self.lp.add_wf(my_wf)

        # run the workflow
        # set the db_file variable
        rapidfire(self.lp, fworker=_fworker)

        # structure optimization should be completed
        self.assertEqual(self.lp.fireworks.find_one(
            {"name": "Si-structure optimization"}, {"state": 1})["state"],
                         "COMPLETED")

        self.assertEqual(self.lp.fireworks.find_one(
            {"name": "Si-static"}, {"state": 1})["state"],
                         "DEFUSED")

    def test_trackers(self):
        # add the workflow
        structure = self.struct_si
        my_wf = get_wf(structure, "optimize_only.yaml",
                       vis=MPRelaxSet(structure, force_gamma=True),
                       common_params={"vasp_cmd": VASP_CMD})

        if not VASP_CMD:
            my_wf = use_fake_vasp(my_wf, ref_dirs_si)
        else:
            my_wf = use_custodian(my_wf)

        my_wf = add_trackers(my_wf)
        self.lp.add_wf(my_wf)

        # run the workflow
        rapidfire(self.lp, fworker=_fworker)

        for x in self.lp.get_tracker_data(1):
            for t in x["trackers"]:
                self.assertGreater(len(t.content.split("\n")), 20)

        wf = self.lp.get_wf_by_fw_id(1)
        self.assertTrue(all([s == 'COMPLETED' for s in wf.fw_states.values()]))

    def test_chgcar_db_read_write(self):
        # generate a doc from the test folder
        drone = VaspDrone(parse_chgcar=True, parse_aeccar=True)
        doc = drone.assimilate(ref_dirs_si['static']+'/outputs')
        # insert the doc make sure that the
        cc = decoder.process_decoded(doc['calcs_reversed'][0]['chgcar'])
        self.assertAlmostEqual(cc.data['total'].sum()/cc.ngridpts, 8.0, 4)
        cc = decoder.process_decoded(doc['calcs_reversed'][0]['aeccar0'])
        self.assertAlmostEqual(cc.data['total'].sum()/cc.ngridpts, 23.253588293583313, 4)
        cc = decoder.process_decoded(doc['calcs_reversed'][0]['aeccar2'])
        self.assertAlmostEqual(cc.data['total'].sum()/cc.ngridpts, 8.01314480789829, 4)
        mmdb = VaspCalcDb.from_db_file(os.path.join(db_dir, "db.json"))
        t_id = mmdb.insert_task(doc, use_gridfs=True)
        # space is freed up after uploading the document
        self.assertRaises(KeyError, lambda: doc['calcs_reversed'][0]['chgcar'])
        self.assertRaises(KeyError, lambda: doc['calcs_reversed'][0]['aeccar0'])
        self.assertRaises(KeyError, lambda: doc['calcs_reversed'][0]['aeccar2'])
        cc = mmdb.get_chgcar(task_id=t_id)
        self.assertAlmostEqual(cc.data['total'].sum()/cc.ngridpts, 8.0, 4)
        dcc = mmdb.get_aeccar(task_id=t_id)
        self.assertAlmostEqual(dcc['aeccar0'].data['total'].sum()/cc.ngridpts, 23.253588293583313, 4)
        self.assertAlmostEqual(dcc['aeccar2'].data['total'].sum()/cc.ngridpts, 8.01314480789829, 4)
        # check the retrieve_task function for the same fake calculation
        ret_task = mmdb.retrieve_task(t_id)
        ret_chgcar = ret_task['calcs_reversed'][0]['chgcar']
        ret_aeccar0 = ret_task['calcs_reversed'][0]['aeccar0']
        ret_aeccar2 = ret_task['calcs_reversed'][0]['aeccar2']
        ret_aeccar = ret_aeccar0 + ret_aeccar2
        self.assertAlmostEqual(ret_chgcar.data['total'].sum()/ret_chgcar.ngridpts, 8.0, 4)
        self.assertAlmostEqual(ret_aeccar.data['total'].sum()/ret_aeccar.ngridpts, 31.2667331015, 4)

    def test_insert_maggma_store(self):
        # generate a doc from the test folder
        doc = {"a" : 1, "b" : 2}

        with mock_s3():
            conn = boto3.client("s3")
            conn.create_bucket(Bucket="test_bucket")
            mmdb = VaspCalcDb.from_db_file(os.path.join(db_dir, "db_aws.json"))
            mmdb_changed_prefix = VaspCalcDb.from_db_file(os.path.join(db_dir, "db_aws_prefix.json"))
            fs_id, compress_type = mmdb.insert_maggma_store(doc, 'store1', oid='1')
            fs_id, compress_type = mmdb_changed_prefix.insert_maggma_store(doc, 'store1', oid='1')
            assert fs_id == '1'
            assert compress_type == 'zlib'
            doc['task_id'] = 'mp-1'
            _, _ = mmdb.insert_maggma_store(doc, 'store2', oid='2')
            assert set(mmdb._maggma_stores.keys()) == {'store1', 'store2'}
            with mmdb._maggma_stores['store1'] as store:
                self.assertTrue(store.compress == True)
                self.assertTrue(store.query_one({'fs_id': '1'}) == {'fs_id': '1', 'maggma_store_type': 'S3Store', 'compression': 'zlib', 'data': {'a': 1, 'b': 2}})
            with mmdb._maggma_stores['store2'] as store:
                self.assertTrue(store.compress == True)
                self.assertTrue(store.query_one({'task_id': 'mp-1'}) == {'fs_id': '2', 'maggma_store_type': 'S3Store', 'compression': 'zlib', 'data': {'a': 1, 'b': 2, 'task_id': 'mp-1'}, 'task_id': 'mp-1'})

    def test_chgcar_db_read_write_maggma(self):
        # generate a doc from the test folder
        drone = VaspDrone(parse_chgcar=True, parse_aeccar=True)
        doc = drone.assimilate(ref_dirs_si['static']+'/outputs')
        mmdb = VaspCalcDb.from_db_file(os.path.join(db_dir, "db_aws.json"))

        with mock_s3():
            conn = boto3.client("s3")
            conn.create_bucket(Bucket="test_bucket")
            t_id = mmdb.insert_task(task_doc=doc)

            # basic check that data was written to the stores
            with mmdb._maggma_stores['chgcar_fs'] as store:
                res = store.query_one()
                self.assertTrue(res['data']['@class'] == "Chgcar")
            with mmdb._maggma_stores['aeccar0_fs'] as store:
                res = store.query_one()
                self.assertTrue(res['data']['@class'] == "Chgcar")
            with mmdb._maggma_stores['aeccar2_fs'] as store:
                res = store.query_one()
                self.assertTrue(res['data']['@class'] == "Chgcar")
            with mmdb._maggma_stores['bandstructure_fs'] as store:
                res = store.query_one()
                self.assertTrue(res['data']['@class'] == "BandStructure")

            # print(mmdb.collection.find_one({'task_id' : t_id})["calcs_reversed"][0].keys())
            # complex check that the data is the same
            res = mmdb.get_band_structure(task_id=t_id)
            self.assertTrue(isinstance(res, BandStructure))
            res = mmdb.get_dos(task_id=t_id)
            self.assertTrue(isinstance(res, CompleteDos))
            res = mmdb.get_chgcar(task_id=t_id)
            self.assertTrue(isinstance(res, Chgcar))
            res = mmdb.get_aeccar(task_id=t_id)
            self.assertTrue(isinstance(res['aeccar0'], Chgcar))
            self.assertTrue(isinstance(res['aeccar2'], Chgcar))

    def test_chgcar_db_read(self):
        # add the workflow
        structure = self.struct_si
        # instructs to use db_file set by FWorker, see env_chk
        my_wf = get_wf(structure, "static_only.yaml", vis=MPStaticSet(structure, force_gamma=True),
                       common_params={"vasp_cmd": VASP_CMD,
                                      "db_file": ">>db_file<<"})
        if not VASP_CMD:
            my_wf = use_fake_vasp(my_wf, ref_dirs_si)
        else:
            my_wf = use_custodian(my_wf)

        # set the flags for storing charge densties
        my_wf.fws[0].tasks[-1]["parse_chgcar"] = True
        my_wf.fws[0].tasks[-1]["parse_aeccar"] = True
        self.lp.add_wf(my_wf)

        # run the workflow
        # set the db_file variable
        rapidfire(self.lp, fworker=_fworker)

        d = self.get_task_collection().find_one()
        self._check_run(d, mode="static")

        wf = self.lp.get_wf_by_fw_id(1)
        self.assertTrue(all([s == 'COMPLETED' for s in wf.fw_states.values()]))

        chgcar_fs_id = d["calcs_reversed"][0]["chgcar_fs_id"]
        accar0_fs_id = d["calcs_reversed"][0]["aeccar0_fs_id"]
        accar2_fs_id = d["calcs_reversed"][0]["aeccar2_fs_id"]

        self.assertTrue(bool(chgcar_fs_id))
        self.assertTrue(bool(accar0_fs_id))
        self.assertTrue(bool(accar2_fs_id))


class TestScanOptimizeWorkflow(AtomateTest):

    def setUp(self):
        super(TestScanOptimizeWorkflow, self).setUp()

    def _run_scan_relax(self, wf, formula):
        if not VASP_CMD:
            wf = use_fake_vasp(wf,
                               {"PBEsol structure optimization": os.path.join(reference_dir, "PBESol_pre_opt_for_SCAN_{}".format(formula)),
                                "SCAN structure optimization": os.path.join(reference_dir, "SCAN_structure_optimization_{}".format(formula))
                                },
                               check_kpoints=False,
                               check_potcar=False,
                               clear_inputs=False,
                               check_incar=False
                               )
        else:
            wf = use_custodian(wf)

        wf = use_potcar_spec(wf)
        fw_ids = self.lp.add_wf(wf)

        # run the workflow
        rapidfire(self.lp, fworker=_fworker)

        return fw_ids

    def _get_launch_dir(self):
        # retrieve the launcher directory
        pbesol = list(self.get_task_collection().find({"task_label": "PBEsol structure optimization"}))[-1]
        r2scan = list(self.get_task_collection().find({"task_label": "SCAN structure optimization"}))[-1]
        pbesol_dir = pbesol["dir_name"].split(":")[1]
        r2scan_dir = r2scan["dir_name"].split(":")[1]
        return pbesol_dir, r2scan_dir

    def test_SCAN_no_bandgap(self):
        # A structure with bandgap = 0 (default) should have KSPACING equal to 0.22
        structure = Structure.from_file(os.path.join(reference_dir, "PBESol_pre_opt_for_SCAN_Al/inputs", "POSCAR"))

        my_wf = get_wf(structure, "SCAN_optimization.yaml")
        fw_ids = self._run_scan_relax(my_wf, "Al")

        # Check PBESol INCAR
        ref_incar = Incar.from_file(os.path.join(reference_dir, "PBESol_pre_opt_for_SCAN_Al/inputs", "INCAR"))
        incar = Incar.from_file(os.path.join(self._get_launch_dir()[0], "INCAR.gz"))
        for p in incar.keys():
            if p == "KSPACING":
                self.assertEqual(incar[p], 0.22)
            elif p == "ICHARG" or p == "ISTART":
                self.assertEqual(incar[p], 1)
            elif p == "METAGGA":
                self.assertEqual(incar[p], "None")
            elif p == "GGA":
                self.assertEqual(incar[p], "Ps")
            elif p == "EDIFFG":
                self.assertEqual(incar[p], -0.05)
            elif p == "MAGMOM":  # Ignore MAGMOM b/c structure initialized from POSCAR cannot have a MAGMOM
                pass
            else:
                self.assertEqual(incar[p], ref_incar[p])

        # Check SCAN INCAR
        ref_incar = Incar.from_file(os.path.join(reference_dir, "SCAN_structure_optimization_Al/inputs", "INCAR"))
        incar = Incar.from_file(os.path.join(self._get_launch_dir()[1], "INCAR.gz"))
        for p in incar.keys():
            if p == "KSPACING":
                self.assertEqual(incar[p], 0.22)
            elif p == "ICHARG":
                self.assertEqual(incar[p], 1)
            else:
                self.assertEqual(incar[p], ref_incar[p])

        # get a fw that can be used to identify the workflow
        fw_id = list(fw_ids.values())[0]

        # check workflow finished without error
        wf = self.lp.get_wf_by_fw_id(fw_id)
        is_completed = [s == "COMPLETED" for s in wf.fw_states.values()]
        self.assertTrue(all(is_completed))

    def test_SCAN_small_bandgap(self):
        # A structure with a small bandgap (LiH) should result in a KSPACING
        # value of 0.34292

        structure = Structure.from_file(os.path.join(reference_dir, "PBESol_pre_opt_for_SCAN_LiH/inputs", "POSCAR"))

        my_wf = get_wf(structure, "SCAN_optimization.yaml")
        fw_ids = self._run_scan_relax(my_wf, "LiH")

        # Check PBESol INCAR
        ref_incar = Incar.from_file(os.path.join(reference_dir, "PBESol_pre_opt_for_SCAN_LiH/inputs", "INCAR"))
        incar = Incar.from_file(os.path.join(self._get_launch_dir()[0], "INCAR.gz"))
        for p in incar.keys():
            if p == "KSPACING":
                self.assertEqual(incar[p], 0.22)
            elif p == "ICHARG" or p == "ISTART":
                self.assertEqual(incar[p], 1)
            elif p == "METAGGA":
                self.assertEqual(incar[p], "None")
            elif p == "GGA":
                self.assertEqual(incar[p], "Ps")
            elif p == "EDIFFG":
                self.assertEqual(incar[p], -0.05)
            elif p == "MAGMOM":  # Ignore MAGMOM b/c structure initialized from POSCAR cannot have a MAGMOM
                pass
            else:
                self.assertEqual(incar[p], ref_incar[p])

        # Check SCAN INCAR
        ref_incar = Incar.from_file(os.path.join(reference_dir, "SCAN_structure_optimization_LiH/inputs", "INCAR"))
        incar = Incar.from_file(os.path.join(self._get_launch_dir()[1], "INCAR.gz"))
        for p in incar.keys():
            if p == "KSPACING":
                self.assertAlmostEqual(incar[p], 0.34292, 4)
            elif p == "SIGMA":
                self.assertEqual(incar[p], 0.05)
            elif p == "ICHARG":
                self.assertEqual(incar[p], 1)
            else:
                self.assertEqual(incar[p], ref_incar[p])

        # get a fw that can be used to identify the workflow
        fw_id = list(fw_ids.values())[0]

        # check workflow finished without error
        wf = self.lp.get_wf_by_fw_id(fw_id)
        is_completed = [s == "COMPLETED" for s in wf.fw_states.values()]
        self.assertTrue(all(is_completed))

    def test_SCAN_large_bandgap(self):
        # A structure with a large bandgap (LiF) should result in KSPACING
        # hitting the maximum allowed value of 0.44

        structure = Structure.from_file(os.path.join(reference_dir, "PBESol_pre_opt_for_SCAN_LiF/inputs", "POSCAR"))

        my_wf = get_wf(structure, "SCAN_optimization.yaml")
        fw_ids = self._run_scan_relax(my_wf, "LiF")

        # Check PBESol INCAR
        ref_incar = Incar.from_file(os.path.join(reference_dir, "PBESol_pre_opt_for_SCAN_LiF/inputs", "INCAR"))
        incar = Incar.from_file(os.path.join(self._get_launch_dir()[0], "INCAR.gz"))
        for p in incar.keys():
            if p == "KSPACING":
                self.assertEqual(incar[p], 0.22)
            elif p == "ICHARG" or p == "ISTART":
                self.assertEqual(incar[p], 1)
            elif p == "METAGGA":
                self.assertEqual(incar[p], "None")
            elif p == "GGA":
                self.assertEqual(incar[p], "Ps")
            elif p == "EDIFFG":
                self.assertEqual(incar[p], -0.05)
            elif p == "MAGMOM":  # Ignore MAGMOM b/c structure initialized from POSCAR cannot have a MAGMOM
                pass
            else:
                self.assertEqual(incar[p], ref_incar[p])

        # Check SCAN INCAR
        ref_incar = Incar.from_file(os.path.join(reference_dir, "SCAN_structure_optimization_LiF/inputs", "INCAR"))
        incar = Incar.from_file(os.path.join(self._get_launch_dir()[1], "INCAR.gz"))
        for p in incar.keys():
            if p == "KSPACING":
                self.assertEqual(incar[p], 0.44)
            elif p == "SIGMA":
                self.assertEqual(incar[p], 0.05)
            elif p == "ICHARG":
                self.assertEqual(incar[p], 1)
            else:
                self.assertEqual(incar[p], ref_incar[p])

        # get a fw that can be used to identify the workflow
        fw_id = list(fw_ids.values())[0]

        # check workflow finished without error
        wf = self.lp.get_wf_by_fw_id(fw_id)
        is_completed = [s == "COMPLETED" for s in wf.fw_states.values()]
        self.assertTrue(all(is_completed))

    def test_SCAN_with_vdw(self):
        # Verify appropriate changes to the INCAR when VdW is enabled
        # VdW should be off for relax1 (GGA) and re-enabled for relax2 (SCAN)

        structure = Structure.from_file(os.path.join(reference_dir, "PBESol_pre_opt_for_SCAN_LiF_vdw/inputs", "POSCAR"))

        my_wf = get_wf(structure, "SCAN_optimization.yaml",
                       common_params={"vasp_input_set_params": {"vdw": "rVV10"},
                                      "vdw_kernel_dir": os.path.join(reference_dir,
                                                                     "PBESol_pre_opt_for_SCAN_LiF_vdw/inputs")})

        fw_ids = self._run_scan_relax(my_wf, "LiF_vdw")

        # Check PBESol INCAR
        ref_incar = Incar.from_file(os.path.join(reference_dir, "PBESol_pre_opt_for_SCAN_LiF_vdw/inputs", "INCAR"))
        incar = Incar.from_file(os.path.join(self._get_launch_dir()[0], "INCAR.gz"))

        self.assertIsNone(incar.get("LUSE_VDW", None))
        self.assertIsNone(incar.get("BPARAM", None))

        for p in incar.keys():
            if p == "KSPACING":
                self.assertEqual(incar[p], 0.22)
            elif p == "ICHARG":
                self.assertEqual(incar[p], 1)
            elif p == "METAGGA":
                self.assertEqual(incar[p], "None")
            elif p == "GGA":
                self.assertEqual(incar[p], "Ps")
            elif p == "EDIFFG":
                self.assertEqual(incar[p], -0.05)
            elif p == "MAGMOM":  # Ignore MAGMOM b/c structure initialized from POSCAR cannot have a MAGMOM
                pass
            else:
                self.assertEqual(incar[p], ref_incar[p])

        # Check SCAN INCAR
        ref_incar = Incar.from_file(os.path.join(reference_dir, "SCAN_structure_optimization_LiF_vdw/inputs", "INCAR"))
        incar = Incar.from_file(os.path.join(self._get_launch_dir()[1], "INCAR.gz"))

        for p in incar.keys():
            if p == "KSPACING":
                self.assertEqual(incar[p], 0.44)
            elif p == "SIGMA":
                self.assertEqual(incar[p], 0.05)
            elif p == "ICHARG":
                self.assertEqual(incar[p], 1)
            else:
                self.assertEqual(incar[p], ref_incar[p])

        # get a fw that can be used to identify the workflow
        fw_id = list(fw_ids.values())[0]

        # check workflow finished without error
        wf = self.lp.get_wf_by_fw_id(fw_id)
        is_completed = [s == "COMPLETED" for s in wf.fw_states.values()]
        self.assertTrue(all(is_completed))

    def test_SCAN_incar_override(self):
        # user incar settings should be passed all the way through the workflow

        structure = Structure.from_file(os.path.join(reference_dir, "PBESol_pre_opt_for_SCAN_LiH/inputs", "POSCAR"))

        my_wf = get_wf(structure, "SCAN_optimization.yaml",
                       common_params={"vasp_input_set_params": {"user_potcar_functional": "PBE_52",
                                                                "user_incar_settings": {"NSW": 10,
                                                                                        "SYMPREC": 1e-6,
                                                                                        "SIGMA": 0.1}
                                                                }}
                       )

        fw_ids = self._run_scan_relax(my_wf, "LiH")

        # Check PBESol INCAR
        incar1 = Incar.from_file(os.path.join(self._get_launch_dir()[0], "INCAR.gz"))
        self.assertEqual(incar1["NSW"], 10)
        self.assertEqual(incar1["SYMPREC"], 1e-6)
        self.assertEqual(incar1["SIGMA"], 0.1)

        # Check SCAN INCAR
        incar2 = Incar.from_file(os.path.join(self._get_launch_dir()[1], "INCAR.gz"))
        self.assertEqual(incar2["NSW"], 10)
        self.assertEqual(incar2["SYMPREC"], 1e-6)
        self.assertEqual(incar2["SIGMA"], 0.1)

        # get a fw that can be used to identify the workflow
        fw_id = list(fw_ids.values())[0]

        # check workflow finished without error
        wf = self.lp.get_wf_by_fw_id(fw_id)
        is_completed = [s == "COMPLETED" for s in wf.fw_states.values()]
        self.assertTrue(all(is_completed))


if __name__ == "__main__":
    unittest.main()<|MERGE_RESOLUTION|>--- conflicted
+++ resolved
@@ -25,13 +25,8 @@
 from atomate.vasp.database import VaspCalcDb
 
 
-<<<<<<< HEAD
 from pymatgen.io.vasp import Incar, Chgcar
 from pymatgen.io.vasp.sets import MPRelaxSet, MPStaticSet, MPScanRelaxSet
-=======
-from pymatgen.io.vasp import Incar
-from pymatgen.io.vasp.sets import MPRelaxSet, MPStaticSet
->>>>>>> b3d0fd98
 from pymatgen.util.testing import PymatgenTest
 from pymatgen.core import Structure
 
