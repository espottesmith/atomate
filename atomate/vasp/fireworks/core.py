# coding: utf-8

import warnings

from atomate.vasp.config import (
    HALF_KPOINTS_FIRST_RELAX,
    RELAX_MAX_FORCE,
    VASP_CMD,
    DB_FILE,
    VDW_KERNEL_DIR,
)

"""
Defines standardized Fireworks that can be chained easily to perform various
sequences of VASP calculations.
"""

from fireworks import Firework

from pymatgen import Structure
from pymatgen.io.vasp.sets import (
    MPRelaxSet,
    MPScanRelaxSet,
    MITMDSet,
    MITRelaxSet,
    MPStaticSet,
    MPSOCSet,
)

from atomate.common.firetasks.glue_tasks import (
    PassCalcLocs,
    CopyFiles,
    DeleteFiles,
    GzipDir,
)
from atomate.vasp.firetasks.glue_tasks import CopyVaspOutputs, pass_vasp_result
from atomate.vasp.firetasks.neb_tasks import TransferNEBTask
from atomate.vasp.firetasks.parse_outputs import VaspToDb, BoltztrapToDb
from atomate.vasp.firetasks.run_calc import (
    RunVaspCustodian,
    RunBoltztrap,
)
from atomate.vasp.firetasks.write_inputs import (
    WriteNormalmodeDisplacedPoscar,
    WriteTransmutedStructureIOSet,
    WriteVaspFromIOSet,
    WriteVaspHSEBSFromPrev,
    WriteVaspNSCFFromPrev,
    WriteVaspSOCFromPrev,
    WriteVaspStaticFromPrev,
    WriteVaspFromIOSetFromInterpolatedPOSCAR,
    WriteScanRelaxFromPrev,
    ModifyIncar,
)
from atomate.vasp.firetasks.neb_tasks import WriteNEBFromImages, WriteNEBFromEndpoints


class OptimizeFW(Firework):
    def __init__(
        self,
        structure,
        name="structure optimization",
        vasp_input_set=None,
        vasp_cmd=VASP_CMD,
        override_default_vasp_params=None,
        ediffg=None,
        db_file=DB_FILE,
        force_gamma=True,
        job_type="double_relaxation_run",
        max_force_threshold=RELAX_MAX_FORCE,
        auto_npar=">>auto_npar<<",
        half_kpts_first_relax=HALF_KPOINTS_FIRST_RELAX,
        parents=None,
        **kwargs
    ):
        """
        Optimize the given structure.

        Args:
            structure (Structure): Input structure.
            name (str): Name for the Firework.
            vasp_input_set (VaspInputSet): input set to use. Defaults to MPRelaxSet() if None.
            override_default_vasp_params (dict): If this is not None, these params are passed to
                the default vasp_input_set, i.e., MPRelaxSet. This allows one to easily override
                some settings, e.g., user_incar_settings, etc.
            vasp_cmd (str): Command to run vasp.
            ediffg (float): Shortcut to set ediffg in certain jobs
            db_file (str): Path to file specifying db credentials to place output parsing.
            force_gamma (bool): Force gamma centered kpoint generation
            job_type (str): custodian job type (default "double_relaxation_run")
            max_force_threshold (float): max force on a site allowed at end; otherwise, reject job
            auto_npar (bool or str): whether to set auto_npar. defaults to env_chk: ">>auto_npar<<"
            half_kpts_first_relax (bool): whether to use half the kpoints for the first relaxation
            parents ([Firework]): Parents of this particular Firework.
            **kwargs: Other kwargs that are passed to Firework.__init__.
        """
        override_default_vasp_params = override_default_vasp_params or {}
        vasp_input_set = vasp_input_set or MPRelaxSet(
            structure, force_gamma=force_gamma, **override_default_vasp_params
        )

        if (
            vasp_input_set.incar["ISIF"] in (0, 1, 2, 7)
            and job_type == "double_relaxation"
        ):
            warnings.warn(
                "A double relaxation run might not be appropriate with ISIF {}".format(
                    vasp_input_set.incar["ISIF"]
                )
            )

        t = []
        t.append(WriteVaspFromIOSet(structure=structure, vasp_input_set=vasp_input_set))
        t.append(
            RunVaspCustodian(
                vasp_cmd=vasp_cmd,
                job_type=job_type,
                max_force_threshold=max_force_threshold,
                ediffg=ediffg,
                auto_npar=auto_npar,
                half_kpts_first_relax=half_kpts_first_relax,
            )
        )
        t.append(PassCalcLocs(name=name))
        t.append(VaspToDb(db_file=db_file, additional_fields={"task_label": name}))
        super(OptimizeFW, self).__init__(
            t,
            parents=parents,
            name="{}-{}".format(structure.composition.reduced_formula, name),
            **kwargs
        )


class ScanOptimizeFW(Firework):
    def __init__(
        self,
        structure=None,
        name="SCAN structure optimization",
        vasp_input_set=None,
        vasp_input_set_params=None,
        vasp_cmd=VASP_CMD,
        vdw_kernel_dir=VDW_KERNEL_DIR,
        prev_calc_loc=None,
        prev_calc_dir=None,
        db_file=DB_FILE,
        vasptodb_kwargs=None,
        parents=None,
        **kwargs
    ):
        """
        Structure optimization using the SCAN metaGGA functional. If this Firework is
        initialized with no parents, it will perform a GGA optimization of the provided
        structure using the PBESol functional. This GGA-relaxed structure is intended
        to be passed to a second instance of this Firework for optimization with SCAN.
        (see workflow definition in SCAN_optimization.yaml)

        Args:
            structure (Structure): Input structure. Note that for prev_calc_loc jobs, the structure
                is only used to set the name of the FW and any structure with the same composition
                can be used.
            name (str): Name for the Firework.
            vasp_input_set (VaspInputSet): input set to use (for jobs w/no parents)
                Defaults to MpScanRelaxSet() if None.
            vasp_input_set_params (dict): Dict of vasp_input_set kwargs.
            vasp_cmd (str): Command to run vasp.
            vdw_kernel_dir (str): Directory containing the pre-compiled VdW
                kernel. Supports env_chk.
            prev_calc_loc (bool or str): If true (default), copies outputs from previous calc. If
                a str value, retrieves a previous calculation output by name. If False/None, will create
                new SCAN calculation using the provided structure.
            prev_calc_dir (str): Path to a previous calculation to copy from
            db_file (str): Path to file specifying db credentials.
            parents (Firework): Parents of this particular Firework. FW or list of FWs.
            vasptodb_kwargs (dict): kwargs to pass to VaspToDb
            **kwargs: Other kwargs that are passed to Firework.__init__.
        """
        t = []

        vasp_input_set_params = vasp_input_set_params or {}
        vasptodb_kwargs = vasptodb_kwargs or {}
        if "additional_fields" not in vasptodb_kwargs:
            vasptodb_kwargs["additional_fields"] = {}
        vasptodb_kwargs["additional_fields"]["task_label"] = name

        fw_name = "{}-{}".format(
            structure.composition.reduced_formula if structure else "unknown", name
        )

        has_previous_calc = False

        # Raise a warning if the InputSet is not MPScanRelaxSet, because the
        # kspacing calculation from bandgap is only supported in MPScanRelaxSet.
        if vasp_input_set and not isinstance(vasp_input_set, MPScanRelaxSet):
            raise UserWarning(
                "You have specified a vasp_input_set other than \
                 MPScanRelaxSet. Automatic adjustment of kspacing\
                 is not supported by this InputSet."
            )

        if prev_calc_dir:
            has_previous_calc = True
            # Copy the CHGCAR from previous calc directory (usually PBE)
            t.append(
                CopyVaspOutputs(
                    calc_dir=prev_calc_dir,
                    contcar_to_poscar=True,
                    additional_files=["CHGCAR"],
                )
            )
        elif parents:
            if prev_calc_loc:
                has_previous_calc = True
                # Copy the CHGCAR from previous calc location (usually PBE)
                t.append(
                    CopyVaspOutputs(
                        calc_loc=prev_calc_loc,
                        contcar_to_poscar=True,
                        additional_files=["CHGCAR"],
                    )
                )
            else:
                raise UserWarning(
                    "You specified parent Firework but did not provide its location. Set "
                    "prev_calc_dir or prev_calc_loc and try again."
                )
        elif prev_calc_loc:
            raise UserWarning(
                "You specified prev_calc_loc but did not provide a parent Firework. Set "
                "parents and try again."
            )

        if has_previous_calc:
            # Update the InputSet with the bandgap from the previous calc
            t.append(
                WriteScanRelaxFromPrev(vasp_input_set_params=vasp_input_set_params)
            )

            # Set ICHARG to 1 to utilize the pre-existing CHGCAR
            settings = {"_set": {"ICHARG": 1}}

            if vasp_input_set_params.get("vdw"):
                # Copy the pre-compiled VdW kernel for VASP
                t.append(
                    CopyFiles(
                        files_to_copy=["vdw_kernel.bindat"], from_dir=vdw_kernel_dir
                    )
                )

                # Enable vdW for the SCAN step
                settings["_set"]["LUSE_VDW"] = True
                settings["_set"]["BPARAM"] = 15.7

            t.append(ModifyIncar(incar_dictmod=settings))

            # use the 'scan' custodian handler group
            handler_group = 'scan'

        elif structure:
            vasp_input_set = vasp_input_set or MPScanRelaxSet(
                structure, **vasp_input_set_params
            )
            t.append(
                WriteVaspFromIOSet(structure=structure, vasp_input_set=vasp_input_set)
            )
            # Update the INCAR for the PBESol GGA preconditioning step
            pre_opt_settings = {"_set": {"GGA": "Ps", "METAGGA": None, "EDIFFG": -0.05}}

            # Disable vdW for the precondition step
            if vasp_input_set_params.get("vdw"):
                pre_opt_settings.update({"_unset": {"LUSE_VDW": True, "BPARAM": 15.7}})

            t.append(ModifyIncar(incar_dictmod=pre_opt_settings))

            # use the 'default' custodian handler group
            handler_group = 'default'
        else:
            raise ValueError("Must specify structure or previous calculation")

        # Run VASP
<<<<<<< HEAD
        t.append(
            RunVaspCustodian(
                vasp_cmd=vasp_cmd, auto_npar=">>auto_npar<<", gzip_output=False
            )
        )
=======
        t.append(RunVaspCustodian(vasp_cmd=vasp_cmd,
                                  auto_npar=">>auto_npar<<",
                                  handler_group=handler_group,
                                  gzip_output=False))
>>>>>>> 0de99ec1
        t.append(PassCalcLocs(name=name))
        # Parse
        t.append(VaspToDb(db_file=db_file, **vasptodb_kwargs))
        # Delete the VdW kernel
        t.append(DeleteFiles(files=["vdw_kernel.bindat"]))
        # zip the output (don't rely on custodian to do it)
        t.append(GzipDir())

        super(ScanOptimizeFW, self).__init__(t, parents=parents, name=fw_name, **kwargs)


class StaticFW(Firework):
    def __init__(
        self,
        structure=None,
        name="static",
        vasp_input_set=None,
        vasp_input_set_params=None,
        vasp_cmd=VASP_CMD,
        prev_calc_loc=True,
        prev_calc_dir=None,
        db_file=DB_FILE,
        vasptodb_kwargs=None,
        parents=None,
        spec_structure_key=None,
        **kwargs
    ):
        """
        Standard static calculation Firework - either from a previous location or from a structure.

        Args:
            structure (Structure): Input structure. Note that for prev_calc_loc jobs, the structure
                is only used to set the name of the FW and any structure with the same composition
                can be used.
            name (str): Name for the Firework.
            vasp_input_set (VaspInputSet): input set to use (for jobs w/no parents)
                Defaults to MPStaticSet() if None.
            vasp_input_set_params (dict): Dict of vasp_input_set kwargs.
            vasp_cmd (str): Command to run vasp.
            prev_calc_loc (bool or str): If true (default), copies outputs from previous calc. If
                a str value, retrieves a previous calculation output by name. If False/None, will create
                new static calculation using the provided structure.
            prev_calc_dir (str): Path to a previous calculation to copy from
            db_file (str): Path to file specifying db credentials.
            parents (Firework): Parents of this particular Firework. FW or list of FWS.
            vasptodb_kwargs (dict): kwargs to pass to VaspToDb
            **kwargs: Other kwargs that are passed to Firework.__init__.
        """
        t = []

        vasp_input_set_params = vasp_input_set_params or {}
        vasptodb_kwargs = vasptodb_kwargs or {}
        if "additional_fields" not in vasptodb_kwargs:
            vasptodb_kwargs["additional_fields"] = {}
        vasptodb_kwargs["additional_fields"]["task_label"] = name

        fw_name = "{}-{}".format(
            structure.composition.reduced_formula if structure else "unknown", name
        )

        if spec_structure_key is not None:
            vasp_input_set = vasp_input_set or MPStaticSet(
                structure, **vasp_input_set_params
            )
            t.append(
                WriteVaspFromIOSet(
                    structure=structure,
                    vasp_input_set=vasp_input_set,
                    spec_structure_key="prev_calc_structure",
                )
            )
        elif prev_calc_dir:
            t.append(CopyVaspOutputs(calc_dir=prev_calc_dir, contcar_to_poscar=True))
            t.append(WriteVaspStaticFromPrev(other_params=vasp_input_set_params))
        elif parents:
            if prev_calc_loc:
                t.append(
                    CopyVaspOutputs(calc_loc=prev_calc_loc, contcar_to_poscar=True)
                )
            t.append(WriteVaspStaticFromPrev(other_params=vasp_input_set_params))
        elif structure:
            vasp_input_set = vasp_input_set or MPStaticSet(
                structure, **vasp_input_set_params
            )
            t.append(
                WriteVaspFromIOSet(structure=structure, vasp_input_set=vasp_input_set)
            )
        else:
            raise ValueError("Must specify structure or previous calculation")

        t.append(RunVaspCustodian(vasp_cmd=vasp_cmd, auto_npar=">>auto_npar<<"))
        t.append(PassCalcLocs(name=name))
        t.append(VaspToDb(db_file=db_file, **vasptodb_kwargs))
        super(StaticFW, self).__init__(t, parents=parents, name=fw_name, **kwargs)


class StaticInterpolateFW(Firework):
    def __init__(
        self,
        structure,
        start,
        end,
        name="static",
        vasp_input_set="MPStaticSet",
        vasp_input_set_params=None,
        vasp_cmd=VASP_CMD,
        db_file=DB_FILE,
        parents=None,
        this_image=None,
        nimages=None,
        autosort_tol=0,
        **kwargs
    ):
        """
        Standard static calculation Firework that interpolates structures from two previous calculations.

        Args:
            structure (Structure): Input structure used to name FireWork.
            start (str): PassCalcLoc name of StaticFW or RelaxFW run of starting structure.
            end (str): PassCalcLoc name of StaticFW or RelaxFW run of ending structure.
            name (str): Name for the Firework.
            vasp_input_set (str): Input set to use. Defaults to MPStaticSet.
            vasp_input_set_params (dict): Dict of vasp_input_set_kwargs.
            vasp_cmd (str): Command to run vasp.
            copy_vasp_outputs (bool): Whether to copy outputs from previous run. Defaults to True.
            db_file (str): Path to file specifying db credentials.
            parents (Firework): Parents of this particular Firework. FW or list of FWS.
            this_image (int): which interpolation to use for this run
            nimages (int): number of interpolations
            autosort_tol (float): a distance tolerance in angstrom in which
                to automatically sort end_structure to match to the closest
                points in this particular structure.
            **kwargs: Other kwargs that are passed to Firework.__init__.
        """
        t = []

        vasp_input_set_params = vasp_input_set_params or {}

        t.append(
            WriteVaspFromIOSetFromInterpolatedPOSCAR(
                start=start,
                end=end,
                this_image=this_image,
                nimages=nimages,
                autosort_tol=autosort_tol,
                vasp_input_set=vasp_input_set,
                vasp_input_params=vasp_input_set_params,
            )
        )

        t.append(RunVaspCustodian(vasp_cmd=vasp_cmd, auto_npar=">>auto_npar<<"))
        t.append(PassCalcLocs(name=name))
        t.append(VaspToDb(db_file=db_file, additional_fields={"task_label": name}))

        super(StaticInterpolateFW, self).__init__(
            t,
            parents=parents,
            name="{}-{}".format(structure.composition.reduced_formula, name),
            **kwargs
        )


class HSEBSFW(Firework):
    def __init__(
        self,
        parents=None,
        prev_calc_dir=None,
        structure=None,
        mode="gap",
        name=None,
        vasp_cmd=VASP_CMD,
        db_file=DB_FILE,
        **kwargs
    ):
        """
        For getting a more accurate band gap or a full band structure with HSE - requires previous
        calculation that gives VBM/CBM info or the high-symmetry kpoints.

        Args:
            parents (Firework): Parents of this particular Firework. FW or list of FWS.
            prev_calc_dir (str): Path to a previous calculation to copy from
            structure (Structure): Input structure - used only to set the name of the FW.
            mode (string): options:
                "line" to get a full band structure along symmetry lines or
                "uniform" for uniform mesh band structure or
                "gap" to get the energy at the CBM and VBM
            name (str): Name for the Firework.
            vasp_cmd (str): Command to run vasp.
            db_file (str): Path to file specifying db credentials.
            **kwargs: Other kwargs that are passed to Firework.__init__.
        """
        name = name if name else "{} {}".format("hse", mode)

        fw_name = "{}-{}".format(
            structure.composition.reduced_formula if structure else "unknown", name
        )

        t = []
        if prev_calc_dir:
            t.append(
                CopyVaspOutputs(calc_dir=prev_calc_dir, additional_files=["CHGCAR"])
            )
        elif parents:
            t.append(CopyVaspOutputs(calc_loc=True, additional_files=["CHGCAR"]))
        else:
            raise ValueError("Must specify a previous calculation for HSEBSFW")

        t.append(WriteVaspHSEBSFromPrev(prev_calc_dir=".", mode=mode))
        t.append(RunVaspCustodian(vasp_cmd=vasp_cmd))
        t.append(PassCalcLocs(name=name))

        parse_dos = True if mode == "uniform" else False
        bandstructure_mode = mode if mode in ["line", "uniform"] else "line"

        t.append(
            VaspToDb(
                db_file=db_file,
                additional_fields={"task_label": name},
                parse_dos=parse_dos,
                bandstructure_mode=bandstructure_mode,
            )
        )
        super(HSEBSFW, self).__init__(t, parents=parents, name=fw_name, **kwargs)


class NonSCFFW(Firework):
    def __init__(
        self,
        parents=None,
        prev_calc_dir=None,
        structure=None,
        name="nscf",
        mode="uniform",
        vasp_cmd=VASP_CMD,
        copy_vasp_outputs=True,
        db_file=DB_FILE,
        input_set_overrides=None,
        **kwargs
    ):
        """
        Standard NonSCF Calculation Firework supporting uniform and line modes.

        Args:
            structure (Structure): Input structure - used only to set the name
                of the FW.
            name (str): Name for the Firework.
            mode (str): "uniform" or "line" mode.
            vasp_cmd (str): Command to run vasp.
            copy_vasp_outputs (bool): Whether to copy outputs from previous
                run. Defaults to True.
            prev_calc_dir (str): Path to a previous calculation to copy from
            db_file (str): Path to file specifying db credentials.
            parents (Firework): Parents of this particular Firework.
                FW or list of FWS.
            input_set_overrides (dict): Arguments passed to the
                "from_prev_calc" method of the MPNonSCFSet. This parameter
                allows a user to modify the default values of the input set.
                For example, passing the key value pair
                    {'reciprocal_density': 1000}
                will override default k-point meshes for uniform calculations.
            **kwargs: Other kwargs that are passed to Firework.__init__.
        """
        input_set_overrides = input_set_overrides or {}

        fw_name = "{}-{} {}".format(
            structure.composition.reduced_formula if structure else "unknown",
            name,
            mode,
        )
        t = []

        if prev_calc_dir:
            t.append(
                CopyVaspOutputs(calc_dir=prev_calc_dir, additional_files=["CHGCAR"])
            )
        elif parents:
            t.append(CopyVaspOutputs(calc_loc=True, additional_files=["CHGCAR"]))
        else:
            raise ValueError("Must specify previous calculation for NonSCFFW")

        mode = mode.lower()
        if mode == "uniform":
            t.append(
                WriteVaspNSCFFromPrev(
                    prev_calc_dir=".", mode="uniform", **input_set_overrides
                )
            )
        else:
            t.append(
                WriteVaspNSCFFromPrev(
                    prev_calc_dir=".", mode="line", **input_set_overrides
                )
            )

        t.append(RunVaspCustodian(vasp_cmd=vasp_cmd, auto_npar=">>auto_npar<<"))
        t.append(PassCalcLocs(name=name))
        t.append(
            VaspToDb(
                db_file=db_file,
                additional_fields={"task_label": name + " " + mode},
                parse_dos=(mode == "uniform"),
                bandstructure_mode=mode,
            )
        )

        super(NonSCFFW, self).__init__(t, parents=parents, name=fw_name, **kwargs)


class LepsFW(Firework):
    def __init__(
        self,
        structure,
        name="static dielectric",
        vasp_cmd=VASP_CMD,
        copy_vasp_outputs=True,
        db_file=DB_FILE,
        parents=None,
        phonon=False,
        mode=None,
        displacement=None,
        user_incar_settings=None,
        **kwargs
    ):
        """
        Standard static calculation Firework for dielectric constants using DFPT.

        Args:
            structure (Structure): Input structure. If copy_vasp_outputs, used only to set the
                name of the FW.
            name (str): Name for the Firework.
            vasp_cmd (str): Command to run vasp.
            copy_vasp_outputs (bool): Whether to copy outputs from previous
                run. Defaults to True.
            db_file (str): Path to file specifying db credentials.
            parents (Firework): Parents of this particular Firework.
                FW or list of FWS.
            phonon (bool): Whether or not to extract normal modes and pass it. This argument along
                with the mode and displacement arguments must be set for the calculation of
                dielectric constant in the Raman tensor workflow.
            mode (int): normal mode index.
            displacement (float): displacement along the normal mode in Angstroms.
            user_incar_settings (dict): Parameters in INCAR to override
            **kwargs: Other kwargs that are passed to Firework.__init__.
        """
        warnings.warn(
            "This firework will be removed soon. Use DFPTFW and/or RamanFW fireworks."
        )
        user_incar_settings = user_incar_settings or {}
        t = []

        if copy_vasp_outputs:
            t.append(
                CopyVaspOutputs(
                    calc_loc=True, additional_files=["CHGCAR"], contcar_to_poscar=True
                )
            )
            t.append(
                WriteVaspStaticFromPrev(
                    lepsilon=True,
                    other_params={"user_incar_settings": user_incar_settings},
                )
            )
        else:
            vasp_input_set = MPStaticSet(
                structure, lepsilon=True, user_incar_settings=user_incar_settings
            )
            t.append(
                WriteVaspFromIOSet(structure=structure, vasp_input_set=vasp_input_set)
            )

        if phonon:
            if mode is None and displacement is None:
                name = "{} {}".format("phonon", name)
                t.append(RunVaspCustodian(vasp_cmd=vasp_cmd))
                t.append(
                    pass_vasp_result(
                        {
                            "structure": "a>>final_structure",
                            "eigenvals": "a>>normalmode_eigenvals",
                            "eigenvecs": "a>>normalmode_eigenvecs",
                        },
                        parse_eigen=True,
                        mod_spec_key="normalmodes",
                    )
                )
            else:
                name = "raman_{}_{} {}".format(str(mode), str(displacement), name)
                key = (
                    "{}_{}".format(mode, displacement)
                    .replace("-", "m")
                    .replace(".", "d")
                )
                pass_fw = pass_vasp_result(
                    pass_dict={
                        "mode": mode,
                        "displacement": displacement,
                        "epsilon": "a>>epsilon_static",
                    },
                    mod_spec_key="raman_epsilon->" + key,
                    parse_eigen=True,
                )
                t.extend(
                    [
                        WriteNormalmodeDisplacedPoscar(
                            mode=mode, displacement=displacement
                        ),
                        RunVaspCustodian(vasp_cmd=vasp_cmd),
                        pass_fw,
                    ]
                )
        else:
            t.append(RunVaspCustodian(vasp_cmd=vasp_cmd))

        t.extend(
            [
                PassCalcLocs(name=name),
                VaspToDb(db_file=db_file, additional_fields={"task_label": name}),
            ]
        )

        super(LepsFW, self).__init__(
            t,
            parents=parents,
            name="{}-{}".format(structure.composition.reduced_formula, name),
            **kwargs
        )


class DFPTFW(Firework):
    def __init__(
        self,
        structure=None,
        prev_calc_dir=None,
        name="static dielectric",
        vasp_cmd=VASP_CMD,
        copy_vasp_outputs=True,
        lepsilon=True,
        db_file=DB_FILE,
        parents=None,
        user_incar_settings=None,
        pass_nm_results=False,
        **kwargs
    ):
        """
         Static DFPT calculation Firework

        Args:
            structure (Structure): Input structure. If copy_vasp_outputs, used only to set the
                name of the FW.
            name (str): Name for the Firework.
            lepsilon (bool): Turn on LEPSILON to calculate polar properties
            vasp_cmd (str): Command to run vasp.
            copy_vasp_outputs (str or bool): Whether to copy outputs from previous
                run. Defaults to True.
            prev_calc_dir (str): Path to a previous calculation to copy from
            db_file (str): Path to file specifying db credentials.
            parents (Firework): Parents of this particular Firework.
                FW or list of FWS.
            user_incar_settings (dict): Parameters in INCAR to override
            pass_nm_results (bool): if true the normal mode eigen vals and vecs are passed so that
                next firework can use it.
            **kwargs: Other kwargs that are passed to Firework.__init__.
        """
        name = "static dielectric" if lepsilon else "phonon"

        fw_name = "{}-{}".format(
            structure.composition.reduced_formula if structure else "unknown", name
        )

        user_incar_settings = user_incar_settings or {}
        t = []

        if prev_calc_dir:
            t.append(CopyVaspOutputs(calc_dir=prev_calc_dir, contcar_to_poscar=True))
            t.append(
                WriteVaspStaticFromPrev(
                    lepsilon=lepsilon,
                    other_params={
                        "user_incar_settings": user_incar_settings,
                        "force_gamma": True,
                    },
                )
            )
        elif parents and copy_vasp_outputs:
            t.append(CopyVaspOutputs(calc_loc=True, contcar_to_poscar=True))
            t.append(
                WriteVaspStaticFromPrev(
                    lepsilon=lepsilon,
                    other_params={
                        "user_incar_settings": user_incar_settings,
                        "force_gamma": True,
                    },
                )
            )
        elif structure:
            vasp_input_set = MPStaticSet(
                structure,
                lepsilon=lepsilon,
                force_gamma=True,
                user_incar_settings=user_incar_settings,
            )
            t.append(
                WriteVaspFromIOSet(structure=structure, vasp_input_set=vasp_input_set)
            )
        else:
            raise ValueError("Must specify structure or previous calculation")

        t.append(RunVaspCustodian(vasp_cmd=vasp_cmd))

        if pass_nm_results:
            t.append(
                pass_vasp_result(
                    {
                        "structure": "a>>final_structure",
                        "eigenvals": "a>>normalmode_eigenvals",
                        "eigenvecs": "a>>normalmode_eigenvecs",
                    },
                    parse_eigen=True,
                    mod_spec_key="normalmodes",
                )
            )

        t.append(PassCalcLocs(name=name))
        t.append(VaspToDb(db_file=db_file, additional_fields={"task_label": name}))

        super(DFPTFW, self).__init__(t, parents=parents, name=fw_name, **kwargs)


class RamanFW(Firework):
    def __init__(
        self,
        mode,
        displacement,
        prev_calc_dir=None,
        structure=None,
        name="raman",
        vasp_cmd=VASP_CMD,
        db_file=DB_FILE,
        parents=None,
        user_incar_settings=None,
        **kwargs
    ):
        """
        Static calculation Firework that computes the DFPT dielectric constant for
        structure displaced along the given normal mode direction.

        Args:
            structure (Structure): Input structure. If copy_vasp_outputs, used only to set the
                name of the FW.
            mode (int): normal mode index.
            displacement (float): displacement along the normal mode in Angstroms.
            name (str): Name for the Firework.
            prev_calc_dir (str): Path to a previous calculation to copy from
            vasp_cmd (str): Command to run vasp.
            db_file (str): Path to file specifying db credentials.
            parents (Firework): Parents of this particular Firework.
                FW or list of FWS.
            user_incar_settings (dict): Parameters in INCAR to override
            **kwargs: Other kwargs that are passed to Firework.__init__.
        """
        name = "{}_{}_{}".format(name, str(mode), str(displacement))
        fw_name = "{}-{}".format(
            structure.composition.reduced_formula if structure else "unknown", name
        )

        user_incar_settings = user_incar_settings or {}

        t = []

        if prev_calc_dir:
            t.append(CopyVaspOutputs(calc_dir=prev_calc_dir, contcar_to_poscar=True))
        elif parents:
            t.append(CopyVaspOutputs(calc_loc=True, contcar_to_poscar=True))
        else:
            raise ValueError("Must specify a previous calculation")

        t.append(
            WriteVaspStaticFromPrev(
                lepsilon=True, other_params={"user_incar_settings": user_incar_settings}
            )
        )

        t.append(WriteNormalmodeDisplacedPoscar(mode=mode, displacement=displacement))

        t.append(RunVaspCustodian(vasp_cmd=vasp_cmd))

        key = "{}_{}".format(mode, displacement).replace("-", "m").replace(".", "d")
        t.append(
            pass_vasp_result(
                pass_dict={
                    "mode": mode,
                    "displacement": displacement,
                    "epsilon": "a>>epsilon_static",
                },
                mod_spec_key="raman_epsilon->{}".format(key),
                parse_eigen=True,
            )
        )

        t.append(PassCalcLocs(name=name))

        t.append(VaspToDb(db_file=db_file, additional_fields={"task_label": name}))

        super(RamanFW, self).__init__(t, parents=parents, name=fw_name, **kwargs)


class SOCFW(Firework):
    def __init__(
        self,
        magmom,
        structure=None,
        name="spin-orbit coupling",
        saxis=(0, 0, 1),
        prev_calc_dir=None,
        vasp_cmd="vasp_ncl",
        copy_vasp_outputs=True,
        db_file=None,
        parents=None,
        **kwargs
    ):
        """
        Firework for spin orbit coupling calculation.

        Args:
            structure (Structure): Input structure. If copy_vasp_outputs, used only to set the
                name of the FW.
            name (str): Name for the Firework.
            prev_calc_dir (str): Path to a previous calculation to copy from
            vasp_cmd (str): Command to run vasp.
            copy_vasp_outputs (bool): Whether to copy outputs from previous
                run. Defaults to True.
            db_file (str): Path to file specifying db credentials.
            parents (Firework): Parents of this particular Firework.
                FW or list of FWS.
            **kwargs: Other kwargs that are passed to Firework.__init__.
        """
        fw_name = "{}-{}".format(
            structure.composition.reduced_formula if structure else "unknown", name
        )

        t = []
        if prev_calc_dir:
            t.append(
                CopyVaspOutputs(
                    calc_dir=prev_calc_dir,
                    additional_files=["CHGCAR"],
                    contcar_to_poscar=True,
                )
            )
            t.append(
                WriteVaspSOCFromPrev(prev_calc_dir=".", magmom=magmom, saxis=saxis)
            )
        elif parents and copy_vasp_outputs:
            t.append(
                CopyVaspOutputs(
                    calc_loc=True, additional_files=["CHGCAR"], contcar_to_poscar=True
                )
            )
            t.append(
                WriteVaspSOCFromPrev(prev_calc_dir=".", magmom=magmom, saxis=saxis)
            )
        elif structure:
            vasp_input_set = MPSOCSet(structure)
            t.append(
                WriteVaspFromIOSet(structure=structure, vasp_input_set=vasp_input_set)
            )
        else:
            raise ValueError("Must specify structure or previous calculation.")

        t.extend(
            [
                RunVaspCustodian(vasp_cmd=vasp_cmd, auto_npar=">>auto_npar<<"),
                PassCalcLocs(name=name),
                VaspToDb(db_file=db_file, additional_fields={"task_label": name}),
            ]
        )
        super(SOCFW, self).__init__(t, parents=parents, name=fw_name, **kwargs)


class TransmuterFW(Firework):
    def __init__(
        self,
        structure,
        transformations,
        transformation_params=None,
        vasp_input_set=None,
        prev_calc_dir=None,
        name="structure transmuter",
        vasp_cmd=VASP_CMD,
        copy_vasp_outputs=True,
        db_file=DB_FILE,
        parents=None,
        override_default_vasp_params=None,
        **kwargs
    ):
        """
        Apply the transformations to the input structure, write the input set corresponding
        to the transformed structure, and run vasp on them.  Note that if a transformation yields
        many structures from one, only the last structure in the list is used.

        Args:
            structure (Structure): Input structure.
            transformations (list): list of names of transformation classes as defined in
                the modules in pymatgen.transformations.
                eg:  transformations=['DeformStructureTransformation', 'SupercellTransformation']
            transformation_params (list): list of dicts where each dict specify the input
                parameters to instantiate the transformation class in the transformations list.
            vasp_input_set (VaspInputSet): VASP input set, used to write the input set for the
                transmuted structure.
            name (string): Name for the Firework.
            vasp_cmd (string): Command to run vasp.
            copy_vasp_outputs (bool): Whether to copy outputs from previous run. Defaults to True.
            prev_calc_dir (str): Path to a previous calculation to copy from
            db_file (string): Path to file specifying db credentials.
            parents (Firework): Parents of this particular Firework. FW or list of FWS.
            override_default_vasp_params (dict): additional user input settings for vasp_input_set.
            **kwargs: Other kwargs that are passed to Firework.__init__.
        """
        fw_name = "{}-{}".format(structure.composition.reduced_formula, name)
        override_default_vasp_params = override_default_vasp_params or {}
        t = []

        vasp_input_set = vasp_input_set or MPStaticSet(
            structure, force_gamma=True, **override_default_vasp_params
        )

        if prev_calc_dir:
            t.append(CopyVaspOutputs(calc_dir=prev_calc_dir, contcar_to_poscar=True))
            t.append(
                WriteTransmutedStructureIOSet(
                    transformations=transformations,
                    transformation_params=transformation_params,
                    vasp_input_set=vasp_input_set,
                    override_default_vasp_params=override_default_vasp_params,
                    prev_calc_dir=".",
                )
            )
        elif copy_vasp_outputs:
            t.append(CopyVaspOutputs(calc_loc=True, contcar_to_poscar=True))
            t.append(
                WriteTransmutedStructureIOSet(
                    structure=structure,
                    transformations=transformations,
                    transformation_params=transformation_params,
                    vasp_input_set=vasp_input_set,
                    override_default_vasp_params=override_default_vasp_params,
                    prev_calc_dir=".",
                )
            )
        elif structure:
            t.append(
                WriteTransmutedStructureIOSet(
                    structure=structure,
                    transformations=transformations,
                    transformation_params=transformation_params,
                    vasp_input_set=vasp_input_set,
                    override_default_vasp_params=override_default_vasp_params,
                )
            )
        else:
            raise ValueError("Must specify structure or previous calculation")

        t.append(RunVaspCustodian(vasp_cmd=vasp_cmd))
        t.append(PassCalcLocs(name=name))
        t.append(
            VaspToDb(
                db_file=db_file,
                additional_fields={
                    "task_label": name,
                    "transmuter": {
                        "transformations": transformations,
                        "transformation_params": transformation_params,
                    },
                },
            )
        )

        super(TransmuterFW, self).__init__(t, parents=parents, name=fw_name, **kwargs)


class MDFW(Firework):
    def __init__(
        self,
        structure,
        start_temp,
        end_temp,
        nsteps,
        name="molecular dynamics",
        vasp_input_set=None,
        vasp_cmd=VASP_CMD,
        override_default_vasp_params=None,
        wall_time=19200,
        db_file=DB_FILE,
        parents=None,
        copy_vasp_outputs=True,
        **kwargs
    ):
        """
        Standard firework for a single MD run.

        Args:
            structure (Structure): Input structure.
            start_temp (float): Start temperature of MD run.
            end_temp (float): End temperature of MD run.
            nsteps (int): Number of MD steps
            name (string): Name for the Firework.
            vasp_input_set (string): string name for the VASP input set (e.g.,
                "MITMDVaspInputSet").
            vasp_cmd (string): Command to run vasp.
            override_default_vasp_params (dict): If this is not None,
                these params are passed to the default vasp_input_set, i.e.,
                MITMDSet. This allows one to easily override some
                settings, e.g., user_incar_settings, etc. Particular to MD,
                one can control time_step and all other settings of the input set.
            wall_time (int): Total wall time in seconds before writing STOPCAR.
            copy_vasp_outputs (bool): Whether to copy outputs from previous run. Defaults to True.
            db_file (string): Path to file specifying db credentials.
            parents (Firework): Parents of this particular Firework. FW or list of FWS.
            **kwargs: Other kwargs that are passed to Firework.__init__.
        """
        override_default_vasp_params = override_default_vasp_params or {}
        vasp_input_set = vasp_input_set or MITMDSet(
            structure,
            start_temp=start_temp,
            end_temp=end_temp,
            nsteps=nsteps,
            **override_default_vasp_params
        )

        t = []
        if copy_vasp_outputs:
            t.append(
                CopyVaspOutputs(
                    calc_loc=True, additional_files=["CHGCAR"], contcar_to_poscar=True
                )
            )

        t.append(WriteVaspFromIOSet(structure=structure, vasp_input_set=vasp_input_set))
        t.append(
            RunVaspCustodian(
                vasp_cmd=vasp_cmd,
                gamma_vasp_cmd=">>gamma_vasp_cmd<<",
                handler_group="md",
                wall_time=wall_time,
            )
        )
        t.append(PassCalcLocs(name=name))
        t.append(
            VaspToDb(
                db_file=db_file,
                additional_fields={"task_label": name},
                defuse_unsuccessful=False,
            )
        )
        super(MDFW, self).__init__(
            t,
            parents=parents,
            name="{}-{}".format(structure.composition.reduced_formula, name),
            **kwargs
        )


class BoltztrapFW(Firework):
    def __init__(
        self,
        parents=None,
        structure=None,
        name="boltztrap",
        db_file=None,
        scissor=0.0,
        doping=None,
        tmax=1300,
        tgrid=50,
        prev_calc_dir=None,
        soc=False,
        additional_fields=None,
        **kwargs
    ):
        """
        Run Boltztrap (which includes writing bolztrap input files and parsing outputs). Assumes
        you have a previous FW with the calc_locs passed into the current FW.

        Args:
            structure (Structure): - only used for setting name of FW
            name (str): name of this FW
            db_file (str): path to the db file
            parents (Firework): Parents of this particular Firework. FW or list of FWS.
            prev_calc_dir (str): Path to a previous calculation to copy from
            scissor (float): if scissor > 0, apply scissor on the band structure so that new
                band gap = scissor (in eV)
            doping: ([float]) doping levels you want to compute
            tmax: (float) max temperature to evaluate
            tgrid: (float) temperature interval
            soc (bool): whether the band structure is calculated with spin-orbit coupling
            additional_fields (dict): fields added to the document such as user-defined tags or name, ids, etc
            **kwargs: Other kwargs that are passed to Firework.__init__.
        """
        fw_name = "{}-{}".format(
            structure.composition.reduced_formula if structure else "unknown", name
        )

        additional_fields = additional_fields or {}

        t = []

        if prev_calc_dir:
            t.append(CopyVaspOutputs(calc_dir=prev_calc_dir, contcar_to_poscar=True))
        elif parents:
            t.append(CopyVaspOutputs(calc_loc=True, contcar_to_poscar=True))
        else:
            raise ValueError("Must specify structure or previous calculation")

        t.extend(
            [
                RunBoltztrap(
                    scissor=scissor, soc=soc, doping=doping, tmax=tmax, tgrid=tgrid
                ),
                BoltztrapToDb(db_file=db_file, additional_fields=additional_fields),
                PassCalcLocs(name=name),
            ]
        )

        super(BoltztrapFW, self).__init__(t, parents=parents, name=fw_name, **kwargs)


class NEBRelaxationFW(Firework):
    """
    Relaxation Firework in NEB Workflow.

    Task 1) Read in a structure with "st_label" ("rlx", "ep0" or "ep1") and generates input sets.
    Task 2) Run VASP using Custodian
    Task 3) Update structure to spec
    Task 4) Pass CalcLocs named "{}_dir".format(st_label)
    """

    def __init__(
        self,
        spec,
        label,
        user_incar_settings=None,
        user_kpoints_settings=None,
        additional_cust_args=None,
        **kwargs
    ):
        """
        Args:
            spec (dict): Specification of the job to run.
            label (str): "parent", "ep0" or "ep1"
            vasp_input_set (VaspInputSet): Input set to use.
            user_kpoints_settings (dict): Additional KPOINTS settings.
            additional_cust_args (dict): Other kwargs that are passed to RunVaspCustodian.
            **kwargs: Other kwargs that are passed to Firework.__init__.
        """

        # Get structure from spec
        assert label in ["parent", "ep0", "ep1"]
        structure_dict = spec[label]
        structure = Structure.from_dict(structure_dict)

        user_incar_settings = user_incar_settings or {}
        user_kpoints_settings = user_kpoints_settings or {}
        additional_cust_args = additional_cust_args or {}

        # Task 1: Write input sets
        if label == "parent":
            vasp_input_set = MITRelaxSet(
                structure,
                user_incar_settings=user_incar_settings,
                user_kpoints_settings=user_kpoints_settings,
            )
        else:  # label == "ep0" or "ep1"
            from pymatgen_diffusion.neb.io import MVLCINEBEndPointSet

            vasp_input_set = MVLCINEBEndPointSet(
                structure,
                user_incar_settings=user_incar_settings,
                user_kpoints_settings=user_kpoints_settings,
            )

        write_ep_task = WriteVaspFromIOSet(
            structure=structure, vasp_input_set=vasp_input_set
        )

        # Task 2: Run VASP using Custodian
        cust_args = {
            "job_type": "normal",
            "gzip_output": False,
            "handler_group": "no_handler",
        }
        cust_args.update(additional_cust_args)
        run_vasp = RunVaspCustodian(
            vasp_cmd=">>vasp_cmd<<", gamma_vasp_cmd=">>gamma_vasp_cmd<<", **cust_args
        )

        # Task 3, 4: Transfer and PassCalLocs
        tasks = [
            write_ep_task,
            run_vasp,
            TransferNEBTask(label=label),
            PassCalcLocs(name=label),
        ]

        super(NEBRelaxationFW, self).__init__(tasks, spec=spec, name=label, **kwargs)


class NEBFW(Firework):
    """
    CI-NEB Firework in NEB Workflow.

    Task 1) Read in image structures from spec and generates input sets.
            The group of structures are labeled with neb_label (1, 2...)
    Task 2) Run NEB VASP using Custodian
    Task 3) Update structure to spec
    Task 4) Pass CalcLocs named "neb_{}".format(neb_label)
    """

    def __init__(
        self,
        spec,
        neb_label,
        from_images=True,
        user_incar_settings=None,
        user_kpoints_settings=None,
        additional_cust_args=None,
        **kwargs
    ):
        """
        Args:
            spec (dict): Specification of the job to run.
            neb_label (str): "1", "2"..., label neb run.
            from_images (bool): Set True to initialize from image structures, False starting
                        from relaxed endpoint structures.
            user_incar_settings (dict): Additional INCAR settings.
            user_kpoints_settings (dict): Additional KPOINTS settings.
            additional_cust_args (dict): Other kwargs that are passed to RunVaspCustodian.
            **kwargs: Other kwargs that are passed to Firework.__init__.
        """
        assert neb_label.isdigit() and int(neb_label) >= 1
        label = "neb{}".format(neb_label)
        sort_tol = spec["sort_tol"]
        d_img = spec["d_img"]
        interpolation_type = spec["interpolation_type"]

        # Task 1: Write NEB input sets
        user_incar_settings = user_incar_settings or {}
        user_kpoints_settings = user_kpoints_settings or {}
        additional_cust_args = additional_cust_args or {}

        if from_images:
            write_neb_task = WriteNEBFromImages(
                neb_label=neb_label,
                user_incar_settings=user_incar_settings,
                user_kpoints_settings=user_kpoints_settings,
            )

        else:  # from endpoints
            write_neb_task = WriteNEBFromEndpoints(
                user_incar_settings=user_incar_settings,
                user_kpoints_settings=user_kpoints_settings,
                sort_tol=sort_tol,
                d_img=d_img,
                interpolation_type=interpolation_type,
            )

        # Task 2: Run NEB using Custodian
        cust_args = {
            "job_type": "neb",
            "gzip_output": False,
            "handler_group": "no_handler",
        }
        cust_args.update(additional_cust_args)
        run_neb_task = RunVaspCustodian(
            vasp_cmd=">>vasp_cmd<<", gamma_vasp_cmd=">>gamma_vasp_cmd<<", **cust_args
        )

        # Task 3, 4: Transfer and PassCalcLocs
        tasks = [
            write_neb_task,
            run_neb_task,
            TransferNEBTask(label=label),
            PassCalcLocs(name=label),
        ]

        super(NEBFW, self).__init__(tasks, spec=spec, name=label, **kwargs)<|MERGE_RESOLUTION|>--- conflicted
+++ resolved
@@ -253,7 +253,7 @@
             t.append(ModifyIncar(incar_dictmod=settings))
 
             # use the 'scan' custodian handler group
-            handler_group = 'scan'
+            handler_group = "scan"
 
         elif structure:
             vasp_input_set = vasp_input_set or MPScanRelaxSet(
@@ -272,23 +272,19 @@
             t.append(ModifyIncar(incar_dictmod=pre_opt_settings))
 
             # use the 'default' custodian handler group
-            handler_group = 'default'
+            handler_group = "default"
         else:
             raise ValueError("Must specify structure or previous calculation")
 
         # Run VASP
-<<<<<<< HEAD
         t.append(
             RunVaspCustodian(
-                vasp_cmd=vasp_cmd, auto_npar=">>auto_npar<<", gzip_output=False
-            )
-        )
-=======
-        t.append(RunVaspCustodian(vasp_cmd=vasp_cmd,
-                                  auto_npar=">>auto_npar<<",
-                                  handler_group=handler_group,
-                                  gzip_output=False))
->>>>>>> 0de99ec1
+                vasp_cmd=vasp_cmd,
+                auto_npar=">>auto_npar<<",
+                handler_group=handler_group,
+                gzip_output=False,
+            )
+        )
         t.append(PassCalcLocs(name=name))
         # Parse
         t.append(VaspToDb(db_file=db_file, **vasptodb_kwargs))
