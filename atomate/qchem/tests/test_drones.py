--- conflicted
+++ resolved
@@ -330,9 +330,6 @@
         self.assertEqual(doc["input"]["job_type"], "opt")
         self.assertEqual(doc["output"]["job_type"], "freq")
         self.assertEqual(doc["num_frequencies_flattened"], 1)
-<<<<<<< HEAD
-        self.assertEqual(doc["warning"], "energy_increased")
-=======
         self.assertEqual(doc["warnings"]["energy_increased"], True)
 
     def test_FF_with_error_correction(self):
@@ -346,7 +343,6 @@
         self.assertEqual(doc["opt_trajectory"]["energy_increase"], [[1, 2, 0.00011567800004286255], [4, 2.779800001917465e-05], [3, 4, 2.8762000056303805e-05], [5, 2.2528000044985674e-05], [4, 5, 2.1631999970850302e-05]])
         self.assertEqual(doc["opt_trajectory"]["structure_change"], [[0, 'no_change'], [1, 'no_change'], [2, 'no_change'], [3, 'no_change'], [4, 'no_change'], [5, 'no_change'], [6, 'no_change']])
         self.assertEqual(doc["warnings"], {'missing_analytical_derivates': True, 'mkl': True, 'hessian_local_structure': True, 'internal_coordinates': True, 'diagonalizing_BBt': True, 'eigenvalue_magnitude': True, 'positive_definiteness_endangered': True, 'linked_structure_discontinuity': True, 'energy_increased': True})
->>>>>>> ba7d76e2
 
 
 if __name__ == "__main__":
