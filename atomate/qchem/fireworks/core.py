# coding: utf-8

# Defines standardized Fireworks that can be chained easily to perform various
# sequences of QChem calculations.


from fireworks import Firework

from atomate.qchem.firetasks.parse_outputs import QChemToDb
from atomate.qchem.firetasks.run_calc import RunQChemCustodian
from atomate.qchem.firetasks.write_inputs import WriteInputFromIOSet
from atomate.qchem.firetasks.fragmenter import FragmentMolecule

__author__ = "Samuel Blau"
__copyright__ = "Copyright 2018, The Materials Project"
__version__ = "0.1"
__maintainer__ = "Samuel Blau"
__email__ = "samblau1@gmail.com"
__status__ = "Alpha"
__date__ = "5/23/18"
__credits__ = "Brandon Wood, Shyam Dwaraknath"


class SinglePointFW(Firework):
    def __init__(self,
                 molecule=None,
                 name="single point",
                 qchem_cmd=">>qchem_cmd<<",
                 multimode=">>multimode<<",
                 max_cores=">>max_cores<<",
                 qchem_input_params=None,
                 db_file=None,
                 parents=None,
                 **kwargs):
        """

        Args:
            molecule (Molecule): Input molecule.
            name (str): Name for the Firework.
            qchem_cmd (str): Command to run QChem. Supports env_chk.
            multimode (str): Parallelization scheme, either openmp or mpi. Supports env_chk.
            max_cores (int): Maximum number of cores to parallelize over. Supports env_chk.
            qchem_input_params (dict): Specify kwargs for instantiating the input set parameters.
                                       Basic uses would be to modify the default inputs of the set,
                                       such as dft_rung, basis_set, pcm_dielectric, scf_algorithm,
                                       or max_scf_cycles. See pymatgen/io/qchem/sets.py for default
                                       values of all input parameters. For instance, if a user wanted
                                       to use a more advanced DFT functional, include a pcm with a
                                       dielectric of 30, and use a larger basis, the user would set
                                       qchem_input_params = {"dft_rung": 5, "pcm_dielectric": 30,
                                       "basis_set": "6-311++g**"}. However, more advanced customization
                                       of the input is also possible through the overwrite_inputs key
                                       which allows the user to directly modify the rem, pcm, smd, and
                                       solvent dictionaries that QChemDictSet passes to inputs.py to
                                       print an actual input file. For instance, if a user wanted to
                                       set the sym_ignore flag in the rem section of the input file
                                       to true, then they would set qchem_input_params = {"overwrite_inputs":
                                       "rem": {"sym_ignore": "true"}}. Of course, overwrite_inputs
                                       could be used in conjuction with more typical modifications,
                                       as seen in the test_double_FF_opt workflow test.
            db_file (str): Path to file specifying db credentials to place output parsing.
            parents ([Firework]): Parents of this particular Firework.
            **kwargs: Other kwargs that are passed to Firework.__init__.
        """

        qchem_input_params = qchem_input_params or {}
        input_file="mol.qin"
        output_file="mol.qout"
        t = []
        t.append(
            WriteInputFromIOSet(
                molecule=molecule,
                qchem_input_set="SinglePointSet",
                input_file=input_file,
                qchem_input_params=qchem_input_params))
        t.append(
            RunQChemCustodian(
                qchem_cmd=qchem_cmd,
                multimode=multimode,
                input_file=input_file,
                output_file=output_file,
                max_cores=max_cores,
                job_type="normal"))
        t.append(
            QChemToDb(
                db_file=db_file,
                input_file=input_file,
                output_file=output_file,
                additional_fields={"task_label": name}))
        super(SinglePointFW, self).__init__(
            t,
            parents=parents,
            name=name,
            **kwargs)


class OptimizeFW(Firework):
    def __init__(self,
                 molecule=None,
                 name="structure optimization",
                 qchem_cmd=">>qchem_cmd<<",
                 multimode=">>multimode<<",
                 max_cores=">>max_cores<<",
                 qchem_input_params=None,
                 db_file=None,
                 parents=None,
                 **kwargs):
        """
        Optimize the given structure.

        Args:
            molecule (Molecule): Input molecule.
            name (str): Name for the Firework.
            qchem_cmd (str): Command to run QChem. Supports env_chk.
            multimode (str): Parallelization scheme, either openmp or mpi. Defaults to openmp.
            max_cores (int): Maximum number of cores to parallelize over. Supports env_chk.
            qchem_input_params (dict): Specify kwargs for instantiating the input set parameters.
                                       Basic uses would be to modify the default inputs of the set,
                                       such as dft_rung, basis_set, pcm_dielectric, scf_algorithm,
                                       or max_scf_cycles. See pymatgen/io/qchem/sets.py for default
                                       values of all input parameters. For instance, if a user wanted
                                       to use a more advanced DFT functional, include a pcm with a
                                       dielectric of 30, and use a larger basis, the user would set
                                       qchem_input_params = {"dft_rung": 5, "pcm_dielectric": 30,
                                       "basis_set": "6-311++g**"}. However, more advanced customization
                                       of the input is also possible through the overwrite_inputs key
                                       which allows the user to directly modify the rem, pcm, smd, and
                                       solvent dictionaries that QChemDictSet passes to inputs.py to
                                       print an actual input file. For instance, if a user wanted to
                                       set the sym_ignore flag in the rem section of the input file
                                       to true, then they would set qchem_input_params = {"overwrite_inputs":
                                       "rem": {"sym_ignore": "true"}}. Of course, overwrite_inputs
                                       could be used in conjuction with more typical modifications,
                                       as seen in the test_double_FF_opt workflow test.
            db_file (str): Path to file specifying db credentials to place output parsing.
            parents ([Firework]): Parents of this particular Firework.
            **kwargs: Other kwargs that are passed to Firework.__init__.
        """

        qchem_input_params = qchem_input_params or {}
        input_file="mol.qin"
        output_file="mol.qout"
        t = []
        t.append(
            WriteInputFromIOSet(
                molecule=molecule,
                qchem_input_set="OptSet",
                input_file=input_file,
                qchem_input_params=qchem_input_params))
        t.append(
            RunQChemCustodian(
                qchem_cmd=qchem_cmd,
                multimode=multimode,
                input_file=input_file,
                output_file=output_file,
                max_cores=max_cores,
                job_type="normal"))
        t.append(
            QChemToDb(
                db_file=db_file,
                input_file=input_file,
                output_file=output_file,
                additional_fields={"task_label": name}))
        super(OptimizeFW, self).__init__(
            t,
            parents=parents,
            name=name,
            **kwargs)


class FrequencyFW(Firework):
    def __init__(self,
                 molecule=None,
                 name="frequency calculation",
                 qchem_cmd=">>qchem_cmd<<",
                 multimode=">>multimode<<",
                 max_cores=">>max_cores<<",
                 qchem_input_params=None,
                 db_file=None,
                 parents=None,
                 **kwargs):
        """
        Optimize the given structure.

        Args:
            molecule (Molecule): Input molecule.
            name (str): Name for the Firework.
            qchem_cmd (str): Command to run QChem. Supports env_chk.
            multimode (str): Parallelization scheme, either openmp or mpi. Defaults to openmp.
            max_cores (int): Maximum number of cores to parallelize over. Supports env_chk.
            qchem_input_params (dict): Specify kwargs for instantiating the input set parameters.
                                       Basic uses would be to modify the default inputs of the set,
                                       such as dft_rung, basis_set, pcm_dielectric, scf_algorithm,
                                       or max_scf_cycles. See pymatgen/io/qchem/sets.py for default
                                       values of all input parameters. For instance, if a user wanted
                                       to use a more advanced DFT functional, include a pcm with a
                                       dielectric of 30, and use a larger basis, the user would set
                                       qchem_input_params = {"dft_rung": 5, "pcm_dielectric": 30,
                                       "basis_set": "6-311++g**"}. However, more advanced customization
                                       of the input is also possible through the overwrite_inputs key
                                       which allows the user to directly modify the rem, pcm, smd, and
                                       solvent dictionaries that QChemDictSet passes to inputs.py to
                                       print an actual input file. For instance, if a user wanted to
                                       set the sym_ignore flag in the rem section of the input file
                                       to true, then they would set qchem_input_params = {"overwrite_inputs":
                                       "rem": {"sym_ignore": "true"}}. Of course, overwrite_inputs
                                       could be used in conjuction with more typical modifications,
                                       as seen in the test_double_FF_opt workflow test.
            db_file (str): Path to file specifying db credentials to place output parsing.
            parents ([Firework]): Parents of this particular Firework.
            **kwargs: Other kwargs that are passed to Firework.__init__.
        """

        qchem_input_params = qchem_input_params or {}
        input_file="mol.qin"
        output_file="mol.qout"
        t = []
        t.append(
            WriteInputFromIOSet(
                molecule=molecule,
                qchem_input_set="FreqSet",
                input_file=input_file,
                qchem_input_params=qchem_input_params))
        t.append(
            RunQChemCustodian(
                qchem_cmd=qchem_cmd,
                multimode=multimode,
                input_file=input_file,
                output_file=output_file,
                max_cores=max_cores,
                job_type="normal"))
        t.append(
            QChemToDb(
                db_file=db_file,
                input_file=input_file,
                output_file=output_file,
                additional_fields={"task_label": name}))
        super(FrequencyFW, self).__init__(
            t,
            parents=parents,
            name=name,
            **kwargs)


class FrequencyFlatteningOptimizeFW(Firework):
    def __init__(self,
                 molecule=None,
                 name="frequency flattening structure optimization",
                 qchem_cmd=">>qchem_cmd<<",
                 multimode=">>multimode<<",
                 max_cores=">>max_cores<<",
                 qchem_input_params=None,
                 max_iterations=10,
                 max_molecule_perturb_scale=0.3,
                 linked=False,
                 db_file=None,
                 parents=None,
                 **kwargs):
        """
        Iteratively optimize the given structure and flatten imaginary frequencies to ensure that
        the resulting structure is a true minima and not a saddle point.

        Args:
            molecule (Molecule): Input molecule.
            name (str): Name for the Firework.
            qchem_cmd (str): Command to run QChem. Supports env_chk.
            multimode (str): Parallelization scheme, either openmp or mpi. Supports env_chk.
            max_cores (int): Maximum number of cores to parallelize over. Supports env_chk.
            qchem_input_params (dict): Specify kwargs for instantiating the input set parameters.
                                       Basic uses would be to modify the default inputs of the set,
                                       such as dft_rung, basis_set, pcm_dielectric, scf_algorithm,
                                       or max_scf_cycles. See pymatgen/io/qchem/sets.py for default
                                       values of all input parameters. For instance, if a user wanted
                                       to use a more advanced DFT functional, include a pcm with a
                                       dielectric of 30, and use a larger basis, the user would set
                                       qchem_input_params = {"dft_rung": 5, "pcm_dielectric": 30,
                                       "basis_set": "6-311++g**"}. However, more advanced customization
                                       of the input is also possible through the overwrite_inputs key
                                       which allows the user to directly modify the rem, pcm, smd, and
                                       solvent dictionaries that QChemDictSet passes to inputs.py to
                                       print an actual input file. For instance, if a user wanted to
                                       set the sym_ignore flag in the rem section of the input file
                                       to true, then they would set qchem_input_params = {"overwrite_inputs":
                                       "rem": {"sym_ignore": "true"}}. Of course, overwrite_inputs
                                       could be used in conjuction with more typical modifications,
                                       as seen in the test_double_FF_opt workflow test.
            max_iterations (int): Number of perturbation -> optimization -> frequency
                                  iterations to perform. Defaults to 10.
            max_molecule_perturb_scale (float): The maximum scaled perturbation that can be
                                                applied to the molecule. Defaults to 0.3.
            db_file (str): Path to file specifying db credentials to place output parsing.
            parents ([Firework]): Parents of this particular Firework.
            **kwargs: Other kwargs that are passed to Firework.__init__.
        """

        qchem_input_params = qchem_input_params or {}
        input_file = "mol.qin"
        output_file = "mol.qout"

        t = list()
        t.append(
            WriteInputFromIOSet(
                molecule=molecule,
                qchem_input_set="OptSet",
                input_file=input_file,
                qchem_input_params=qchem_input_params))
        t.append(
            RunQChemCustodian(
                qchem_cmd=qchem_cmd,
                multimode=multimode,
                input_file=input_file,
                output_file=output_file,
                max_cores=max_cores,
                job_type="opt_with_frequency_flattener",
                max_iterations=max_iterations,
                max_molecule_perturb_scale=max_molecule_perturb_scale,
                linked=linked))
        t.append(
            QChemToDb(
                db_file=db_file,
                input_file=input_file,
                output_file=output_file,
                additional_fields={
                    "task_label": name,
                    "special_run_type": "frequency_flattener",
                    "linked": linked
                }))
        super(FrequencyFlatteningOptimizeFW, self).__init__(
            t,
            parents=parents,
            name=name,
            **kwargs)


#TODO: test (actually with Q-Chem and by writing tests)
class FrequencyFlatteningTransitionStateFW(Firework):
    def __init__(self,
                 molecule=None,
                 name="frequency flattening transition state optimization",
                 qchem_cmd=">>qchem_cmd<<",
                 multimode=">>multimode<<",
                 max_cores=">>max_cores<<",
                 directory=None,
                 qchem_input_params=None,
                 max_iterations=10,
                 max_molecule_perturb_scale=0.3,
                 reversed_direction=False,
                 db_file=None,
                 parents=None,
                 **kwargs):
        """
        First, perform a search over the potential energy surface between reactants and products in order to determine
        a guess for the transition state. Then, iteratively optimize the transition state structure and flatten
        imaginary frequencies to ensure that the resulting structure is a true transition state.

        Args:
            molecule (dict of Molecules): Input molecules. The dict should have two entries, "reactants" and "products".
                Note that the order of the molecules, and the atoms of the molecules, is important. The FSM and GSM
                methods will only work properly if the atoms in the reactants and products correspond exactly.
            name (str): Name for the Firework.
            qchem_cmd (str): Command to run QChem. Supports env_chk.
            multimode (str): Parallelization scheme, either openmp or mpi. Supports env_chk.
            max_cores (int): Maximum number of cores to parallelize over. Supports env_chk.
            directory (str): Location where calculation should take place. Default is current working directory.
            qchem_input_params (dict): Specify kwargs for instantiating the input set parameters.
                                       Basic uses would be to modify the default inputs of the set,
                                       such as dft_rung, basis_set, pcm_dielectric, scf_algorithm,
                                       or max_scf_cycles. See pymatgen/io/qchem/sets.py for default
                                       values of all input parameters. For instance, if a user wanted
                                       to use a more advanced DFT functional, include a pcm with a
                                       dielectric of 30, and use a larger basis, the user would set
                                       qchem_input_params = {"dft_rung": 5, "pcm_dielectric": 30,
                                       "basis_set": "6-311++g**"}. However, more advanced customization
                                       of the input is also possible through the overwrite_inputs key
                                       which allows the user to directly modify the rem, pcm, smd, and
                                       solvent dictionaries that QChemDictSet passes to inputs.py to
                                       print an actual input file. For instance, if a user wanted to
                                       set the sym_ignore flag in the rem section of the input file
                                       to true, then they would set qchem_input_params = {"overwrite_inputs":
                                       "rem": {"sym_ignore": "true"}}. Of course, overwrite_inputs
                                       could be used in conjuction with more typical modifications,
                                       as seen in the test_double_FF_opt workflow test.
            max_iterations (int): Number of perturbation -> optimization -> frequency
                                  iterations to perform. Defaults to 10.
            max_molecule_perturb_scale (float): The maximum scaled perturbation that can be
                                                applied to the molecule. Defaults to 0.3.
            reversed_direction (bool): Whether to reverse the direction of the vibrational
                                       frequency vectors. Defaults to False.
            db_file (str): Path to file specifying db credentials to place output parsing.
            parents ([Firework]): Parents of this particular Firework.
            **kwargs: Other kwargs that are passed to Firework.__init__.
        """

        qchem_input_params = qchem_input_params or {}
        input_file = "mol.qin"
        output_file = "mol.qout"

        t = list()
        t.append(
            WriteInputFromIOSet(
                molecule=molecule,
                qchem_input_set="FreezingStringSet",
                input_file=input_file,
                qchem_input_params=qchem_input_params))
        t.append(
            RunQChemCustodian(
                qchem_cmd=qchem_cmd,
                multimode=multimode,
                input_file=input_file,
                output_file=output_file,
                max_cores=max_cores,
                job_type="ts_with_frequency_flattener",
                max_iterations=max_iterations,
                max_molecule_perturb_scale=max_molecule_perturb_scale,
                reversed_direction=reversed_direction,
                gzipped_output=False))
        if directory is None:
            t.append(
                QChemToDb(
                    db_file=db_file,
                    input_file=input_file,
                    output_file=output_file,
                    additional_fields={
                        "task_label": name,
                        "special_run_type": "ts_frequency_flattener"
                    }))
        else:
            t.append(
                QChemToDb(
                    db_file=db_file,
                    calc_dir=directory,
                    input_file="mol.qin",
                    output_file="mol.qout",
                    additional_fields={
                        "task_label": name,
                        "special_run_type": "ts_frequency_flattener"
                    }))

        super(FrequencyFlatteningTransitionStateFW, self).__init__(
            t,
            parents=parents,
            name=name,
            **kwargs)


class FragmentFW(Firework):
    def __init__(self,
                 molecule=None,
                 depth=1,
                 open_rings=True,
                 additional_charges=None,
                 do_triplets=True,
                 linked=False,
                 name="fragment and optimize",
<<<<<<< HEAD
                 max_cores=">>max_cores<<",
=======
>>>>>>> af1c58f1
                 qchem_input_params=None,
                 db_file=None,
                 check_db=True,
                 parents=None,
                 **kwargs):
        """
        Fragment the given structure and optimize all unique fragments

        Args:
            molecule (Molecule): Input molecule.
            depth (int): Fragmentation depth. Defaults to 1. See fragmenter firetask for more details.
            open_rings (bool): Whether or not to open any rings encountered during fragmentation.
                               Defaults to True. See fragmenter firetask for more details.
            additional_charges (list): List of additional charges besides the defaults. See fragmenter
                                       firetask for more details.
            do_triplets (bool): Whether to simulate triplets as well as singlets for molecules with an
                                even number of electrons. Defaults to True.
            name (str): Name for the Firework.
            qchem_input_params (dict): Specify kwargs for instantiating the input set parameters.
                                       Basic uses would be to modify the default inputs of the set,
                                       such as dft_rung, basis_set, pcm_dielectric, scf_algorithm,
                                       or max_scf_cycles. See pymatgen/io/qchem/sets.py for default
                                       values of all input parameters. For instance, if a user wanted
                                       to use a more advanced DFT functional, include a pcm with a
                                       dielectric of 30, and use a larger basis, the user would set
                                       qchem_input_params = {"dft_rung": 5, "pcm_dielectric": 30,
                                       "basis_set": "6-311++g**"}. However, more advanced customization
                                       of the input is also possible through the overwrite_inputs key
                                       which allows the user to directly modify the rem, pcm, smd, and
                                       solvent dictionaries that QChemDictSet passes to inputs.py to
                                       print an actual input file. For instance, if a user wanted to
                                       set the sym_ignore flag in the rem section of the input file
                                       to true, then they would set qchem_input_params = {"overwrite_inputs":
                                       "rem": {"sym_ignore": "true"}}. Of course, overwrite_inputs
                                       could be used in conjuction with more typical modifications,
                                       as seen in the test_double_FF_opt workflow test.
            db_file (str): Path to file specifying db credentials to place output parsing.
            check_db (bool): Whether or not to check the database for equivalent structures
                             before adding new fragment fireworks. Defaults to True.
            parents ([Firework]): Parents of this particular Firework.
            **kwargs: Other kwargs that are passed to Firework.__init__.
        """

        qchem_input_params = qchem_input_params or {}
        additional_charges = additional_charges or []
        t = []
        t.append(
            FragmentMolecule(
                molecule=molecule,
                depth=depth,
                open_rings=open_rings,
                additional_charges=additional_charges,
                do_triplets=do_triplets,
                linked=linked,
                qchem_input_params=qchem_input_params,
                db_file=db_file,
                check_db=check_db))
        super(FragmentFW, self).__init__(
            t,
            parents=parents,
            name=name,
            **kwargs)<|MERGE_RESOLUTION|>--- conflicted
+++ resolved
@@ -452,10 +452,6 @@
                  do_triplets=True,
                  linked=False,
                  name="fragment and optimize",
-<<<<<<< HEAD
-                 max_cores=">>max_cores<<",
-=======
->>>>>>> af1c58f1
                  qchem_input_params=None,
                  db_file=None,
                  check_db=True,
