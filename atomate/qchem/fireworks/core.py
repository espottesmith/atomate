# Defines standardized Fireworks that can be chained easily to perform various
# sequences of QChem calculations.

import copy
from itertools import chain

from fireworks import Firework

from atomate.qchem.firetasks.critic2 import ProcessCritic2, RunCritic2
from atomate.qchem.firetasks.fragmenter import FragmentMolecule
from atomate.qchem.firetasks.geo_transformations import PerturbGeometry
from atomate.qchem.firetasks.parse_outputs import QChemToDb
from atomate.qchem.firetasks.run_calc import RunQChemCustodian
from atomate.qchem.firetasks.write_inputs import WriteInputFromIOSet

__author__ = "Samuel Blau, Evan Spotte-Smith"
__copyright__ = "Copyright 2018, The Materials Project"
__version__ = "0.1"
__maintainer__ = "Samuel Blau"
__email__ = "samblau1@gmail.com"
__status__ = "Alpha"
__date__ = "5/23/18"
__credits__ = "Brandon Wood, Shyam Dwaraknath"


class SinglePointFW(Firework):
    def __init__(
        self,
        molecule=None,
        name="single point",
        qchem_cmd=">>qchem_cmd<<",
        multimode=">>multimode<<",
        max_cores=">>max_cores<<",
        qchem_input_params=None,
        db_file=None,
        parents=None,
        **kwargs
    ):
        """

        Args:
            molecule (Molecule): Input molecule.
            name (str): Name for the Firework.
            qchem_cmd (str): Command to run QChem. Supports env_chk.
            multimode (str): Parallelization scheme, either openmp or mpi. Supports env_chk.
            max_cores (int): Maximum number of cores to parallelize over. Supports env_chk.
            qchem_input_params (dict): Specify kwargs for instantiating the input set parameters.
                Basic uses would be to modify the default inputs of the set, such as dft_rung,
                basis_set, pcm_dielectric, scf_algorithm, or max_scf_cycles. See
                pymatgen/io/qchem/sets.py for default values of all input parameters. For
                instance, if a user wanted to use a more advanced DFT functional, include a pcm
                with a dielectric of 30, and use a larger basis, the user would set
                qchem_input_params = {"dft_rung": 5, "pcm_dielectric": 30, "basis_set":
                "6-311++g**"}. However, more advanced customization of the input is also
                possible through the overwrite_inputs key which allows the user to directly
                modify the rem, pcm, smd, and solvent dictionaries that QChemDictSet passes to
                inputs.py to print an actual input file. For instance, if a user wanted to set
                the sym_ignore flag in the rem section of the input file to true, then they
                would set qchem_input_params = {"overwrite_inputs": "rem": {"sym_ignore":
                "true"}}. Of course, overwrite_inputs could be used in conjunction with more
                typical modifications, as seen in the test_double_FF_opt workflow test.
            db_file (str): Path to file specifying db credentials to place output parsing.
            parents ([Firework]): Parents of this particular Firework.
            **kwargs: Other kwargs that are passed to Firework.__init__.
        """

        qchem_input_params = qchem_input_params or {}
        input_file = "mol.qin"
        output_file = "mol.qout"
        t = []
        t.append(
            WriteInputFromIOSet(
                molecule=molecule,
                qchem_input_set="SinglePointSet",
                input_file=input_file,
                qchem_input_params=qchem_input_params,
            )
        )
        t.append(
            RunQChemCustodian(
                qchem_cmd=qchem_cmd,
                multimode=multimode,
                input_file=input_file,
                output_file=output_file,
                max_cores=max_cores,
                job_type="normal",
            )
        )
        t.append(
            QChemToDb(
                db_file=db_file,
                input_file=input_file,
                output_file=output_file,
                additional_fields={"task_label": name},
            )
        )
        super().__init__(t, parents=parents, name=name, **kwargs)


class ForceFW(Firework):
    def __init__(
        self,
        molecule=None,
        name="force calculation",
        qchem_cmd=">>qchem_cmd<<",
        multimode=">>multimode<<",
        max_cores=">>max_cores<<",
        qchem_input_params=None,
        db_file=None,
        parents=None,
        **kwargs
    ):
        """
        Converge the electron density and calculate the atomic forces, aka the gradient.
        Args:
            molecule (Molecule): Input molecule.
            name (str): Name for the Firework.
            qchem_cmd (str): Command to run QChem. Supports env_chk.
            multimode (str): Parallelization scheme, either openmp or mpi. Defaults to openmp.
            max_cores (int): Maximum number of cores to parallelize over. Supports env_chk.
            qchem_input_params (dict): Specify kwargs for instantiating the input set parameters.
                Basic uses would be to modify the default inputs of the set, such as dft_rung,
                basis_set, pcm_dielectric, scf_algorithm, or max_scf_cycles. See
                pymatgen/io/qchem/sets.py for default values of all input parameters. For
                instance, if a user wanted to use a more advanced DFT functional, include a pcm
                with a dielectric of 30, and use a larger basis, the user would set
                qchem_input_params = {"dft_rung": 5, "pcm_dielectric": 30, "basis_set":
                "6-311++g**"}. However, more advanced customization of the input is also
                possible through the overwrite_inputs key which allows the user to directly
                modify the rem, pcm, smd, and solvent dictionaries that QChemDictSet passes to
                inputs.py to print an actual input file. For instance, if a user wanted to set
                the sym_ignore flag in the rem section of the input file to true, then they
                would set qchem_input_params = {"overwrite_inputs": "rem": {"sym_ignore":
                "true"}}. Of course, overwrite_inputs could be used in conjunction with more
                typical modifications, as seen in the test_double_FF_opt workflow test.
            db_file (str): Path to file specifying db credentials to place output parsing.
            parents ([Firework]): Parents of this particular Firework.
            **kwargs: Other kwargs that are passed to Firework.__init__.
        """

        qchem_input_params = qchem_input_params or {}
        input_file = "mol.qin"
        output_file = "mol.qout"
        t = []
        t.append(
            WriteInputFromIOSet(
                molecule=molecule,
                qchem_input_set="ForceSet",
                input_file=input_file,
                qchem_input_params=qchem_input_params,
            )
        )
        t.append(
            RunQChemCustodian(
                qchem_cmd=qchem_cmd,
                multimode=multimode,
                input_file=input_file,
                output_file=output_file,
                max_cores=max_cores,
                job_type="normal",
            )
        )
        t.append(
            QChemToDb(
                db_file=db_file,
                input_file=input_file,
                output_file=output_file,
                additional_fields={"task_label": name},
            )
        )
        super().__init__(t, parents=parents, name=name, **kwargs)


class OptimizeFW(Firework):
    def __init__(
        self,
        molecule=None,
        name="structure optimization",
        qchem_cmd=">>qchem_cmd<<",
        multimode=">>multimode<<",
        max_cores=">>max_cores<<",
        qchem_input_params=None,
        db_file=None,
        parents=None,
        **kwargs
    ):
        """
        Optimize the given structure.

        Args:
            molecule (Molecule): Input molecule.
            name (str): Name for the Firework.
            qchem_cmd (str): Command to run QChem. Supports env_chk.
            multimode (str): Parallelization scheme, either openmp or mpi. Defaults to openmp.
            max_cores (int): Maximum number of cores to parallelize over. Supports env_chk.
            qchem_input_params (dict): Specify kwargs for instantiating the input set parameters.
                Basic uses would be to modify the default inputs of the set, such as dft_rung,
                basis_set, pcm_dielectric, scf_algorithm, or max_scf_cycles. See
                pymatgen/io/qchem/sets.py for default values of all input parameters. For
                instance, if a user wanted to use a more advanced DFT functional, include a pcm
                with a dielectric of 30, and use a larger basis, the user would set
                qchem_input_params = {"dft_rung": 5, "pcm_dielectric": 30, "basis_set":
                "6-311++g**"}. However, more advanced customization of the input is also
                possible through the overwrite_inputs key which allows the user to directly
                modify the rem, pcm, smd, and solvent dictionaries that QChemDictSet passes to
                inputs.py to print an actual input file. For instance, if a user wanted to set
                the sym_ignore flag in the rem section of the input file to true, then they
                would set qchem_input_params = {"overwrite_inputs": "rem": {"sym_ignore":
                "true"}}. Of course, overwrite_inputs could be used in conjunction with more
                typical modifications, as seen in the test_double_FF_opt workflow test.
            db_file (str): Path to file specifying db credentials to place output parsing.
            parents ([Firework]): Parents of this particular Firework.
            **kwargs: Other kwargs that are passed to Firework.__init__.
        """

        qchem_input_params = qchem_input_params or {}
        input_file = "mol.qin"
        output_file = "mol.qout"
        t = []
        t.append(
            WriteInputFromIOSet(
                molecule=molecule,
                qchem_input_set="OptSet",
                input_file=input_file,
                qchem_input_params=qchem_input_params,
            )
        )
        t.append(
            RunQChemCustodian(
                qchem_cmd=qchem_cmd,
                multimode=multimode,
                input_file=input_file,
                output_file=output_file,
                max_cores=max_cores,
                job_type="normal",
            )
        )
        t.append(
            QChemToDb(
                db_file=db_file,
                input_file=input_file,
                output_file=output_file,
                additional_fields={"task_label": name},
            )
        )
        super().__init__(t, parents=parents, name=name, **kwargs)


<<<<<<< HEAD
class ForceFW(Firework):
    def __init__(
        self,
        molecule=None,
        name="force calculation",
=======
class TransitionStateFW(Firework):
    def __init__(
        self,
        molecule=None,
        name="transition state structure optimization",
>>>>>>> 5b849336
        qchem_cmd=">>qchem_cmd<<",
        multimode=">>multimode<<",
        max_cores=">>max_cores<<",
        qchem_input_params=None,
        db_file=None,
        parents=None,
        **kwargs
    ):
        """
<<<<<<< HEAD
        Converge the electron density and calculate the atomic forces, aka the gradient.

=======
        Optimize the given molecule to a saddle point of the potential energy surface (transition
        state).
>>>>>>> 5b849336
        Args:
            molecule (Molecule): Input molecule.
            name (str): Name for the Firework.
            qchem_cmd (str): Command to run QChem. Supports env_chk.
            multimode (str): Parallelization scheme, either openmp or mpi. Defaults to openmp.
            max_cores (int): Maximum number of cores to parallelize over. Supports env_chk.
            qchem_input_params (dict): Specify kwargs for instantiating the input set parameters.
<<<<<<< HEAD
                                       Basic uses would be to modify the default inputs of the set,
                                       such as dft_rung, basis_set, pcm_dielectric, scf_algorithm,
                                       or max_scf_cycles. See pymatgen/io/qchem/sets.py for default
                                       values of all input parameters. For instance, if a user wanted
                                       to use a more advanced DFT functional, include a pcm with a
                                       dielectric of 30, and use a larger basis, the user would set
                                       qchem_input_params = {"dft_rung": 5, "pcm_dielectric": 30,
                                       "basis_set": "6-311++g**"}. However, more advanced customization
                                       of the input is also possible through the overwrite_inputs key
                                       which allows the user to directly modify the rem, pcm, smd, and
                                       solvent dictionaries that QChemDictSet passes to inputs.py to
                                       print an actual input file. For instance, if a user wanted to
                                       set the sym_ignore flag in the rem section of the input file
                                       to true, then they would set qchem_input_params = {"overwrite_inputs":
                                       "rem": {"sym_ignore": "true"}}. Of course, overwrite_inputs
                                       could be used in conjuction with more typical modifications,
                                       as seen in the test_double_FF_opt workflow test.
=======
                Basic uses would be to modify the default inputs of the set, such as dft_rung,
                basis_set, pcm_dielectric, scf_algorithm, or max_scf_cycles. See
                pymatgen/io/qchem/sets.py for default values of all input parameters. For
                instance, if a user wanted to use a more advanced DFT functional, include a pcm
                with a dielectric of 30, and use a larger basis, the user would set
                qchem_input_params = {"dft_rung": 5, "pcm_dielectric": 30, "basis_set":
                "6-311++g**"}. However, more advanced customization of the input is also
                possible through the overwrite_inputs key which allows the user to directly
                modify the rem, pcm, smd, and solvent dictionaries that QChemDictSet passes to
                inputs.py to print an actual input file. For instance, if a user wanted to set
                the sym_ignore flag in the rem section of the input file to true, then they
                would set qchem_input_params = {"overwrite_inputs": "rem": {"sym_ignore":
                "true"}}. Of course, overwrite_inputs could be used in conjunction with more
                typical modifications, as seen in the test_double_FF_opt workflow test.
>>>>>>> 5b849336
            db_file (str): Path to file specifying db credentials to place output parsing.
            parents ([Firework]): Parents of this particular Firework.
            **kwargs: Other kwargs that are passed to Firework.__init__.
        """

        qchem_input_params = qchem_input_params or {}
        input_file = "mol.qin"
        output_file = "mol.qout"
<<<<<<< HEAD
        t = []
        t.append(
            WriteInputFromIOSet(
                molecule=molecule,
                qchem_input_set="ForceSet",
=======
        t = list()
        t.append(
            WriteInputFromIOSet(
                molecule=molecule,
                qchem_input_set="TransitionStateSet",
>>>>>>> 5b849336
                input_file=input_file,
                qchem_input_params=qchem_input_params,
            )
        )
        t.append(
            RunQChemCustodian(
                qchem_cmd=qchem_cmd,
                multimode=multimode,
                input_file=input_file,
                output_file=output_file,
                max_cores=max_cores,
                job_type="normal",
            )
        )
        t.append(
            QChemToDb(
                db_file=db_file,
                input_file=input_file,
                output_file=output_file,
                additional_fields={"task_label": name},
            )
        )
<<<<<<< HEAD
        super(ForceFW, self).__init__(t, parents=parents, name=name, **kwargs)
=======
        super().__init__(t, parents=parents, name=name, **kwargs)
>>>>>>> 5b849336


class FrequencyFW(Firework):
    def __init__(
        self,
        molecule=None,
        name="frequency calculation",
        qchem_cmd=">>qchem_cmd<<",
        multimode=">>multimode<<",
        max_cores=">>max_cores<<",
        qchem_input_params=None,
        db_file=None,
        parents=None,
        **kwargs
    ):
        """
        Optimize the given structure.

        Args:
            molecule (Molecule): Input molecule.
            name (str): Name for the Firework.
            qchem_cmd (str): Command to run QChem. Supports env_chk.
            multimode (str): Parallelization scheme, either openmp or mpi. Defaults to openmp.
            max_cores (int): Maximum number of cores to parallelize over. Supports env_chk.
            qchem_input_params (dict): Specify kwargs for instantiating the input set parameters.
                Basic uses would be to modify the default inputs of the set, such as dft_rung,
                basis_set, pcm_dielectric, scf_algorithm, or max_scf_cycles. See
                pymatgen/io/qchem/sets.py for default values of all input parameters. For
                instance, if a user wanted to use a more advanced DFT functional, include a pcm
                with a dielectric of 30, and use a larger basis, the user would set
                qchem_input_params = {"dft_rung": 5, "pcm_dielectric": 30, "basis_set":
                "6-311++g**"}. However, more advanced customization of the input is also
                possible through the overwrite_inputs key which allows the user to directly
                modify the rem, pcm, smd, and solvent dictionaries that QChemDictSet passes to
                inputs.py to print an actual input file. For instance, if a user wanted to set
                the sym_ignore flag in the rem section of the input file to true, then they
                would set qchem_input_params = {"overwrite_inputs": "rem": {"sym_ignore":
                "true"}}. Of course, overwrite_inputs could be used in conjunction with more
                typical modifications, as seen in the test_double_FF_opt workflow test.
            db_file (str): Path to file specifying db credentials to place output parsing.
            parents ([Firework]): Parents of this particular Firework.
            **kwargs: Other kwargs that are passed to Firework.__init__.
        """

        qchem_input_params = qchem_input_params or {}
        input_file = "mol.qin"
        output_file = "mol.qout"
        t = []
        t.append(
            WriteInputFromIOSet(
                molecule=molecule,
                qchem_input_set="FreqSet",
                input_file=input_file,
                qchem_input_params=qchem_input_params,
            )
        )
        t.append(
            RunQChemCustodian(
                qchem_cmd=qchem_cmd,
                multimode=multimode,
                input_file=input_file,
                output_file=output_file,
                max_cores=max_cores,
                job_type="normal",
            )
        )
        t.append(
            QChemToDb(
                db_file=db_file,
                input_file=input_file,
                output_file=output_file,
                additional_fields={"task_label": name},
            )
        )
        super().__init__(t, parents=parents, name=name, **kwargs)


class PESScanFW(Firework):
    def __init__(
        self,
        molecule=None,
        name="potential energy surface scan",
        qchem_cmd=">>qchem_cmd<<",
        multimode=">>multimode<<",
        max_cores=">>max_cores<<",
        qchem_input_params=None,
        scan_variables=None,
        db_file=None,
        parents=None,
        **kwargs
    ):
        """
        Perform a potential energy surface scan by varying bond lengths, angles,
        and/or dihedral angles in a molecule.
        Args:
           molecule (Molecule): Input molecule.
            name (str): Name for the Firework.
            qchem_cmd (str): Command to run QChem. Supports env_chk.
            multimode (str): Parallelization scheme, either openmp or mpi. Supports env_chk.
            max_cores (int): Maximum number of cores to parallelize over. Supports env_chk.
            qchem_input_params (dict): Specify kwargs for instantiating the input set parameters.
                                       Basic uses would be to modify the default inputs of the set,
                                       such as dft_rung, basis_set, pcm_dielectric, scf_algorithm,
                                       or max_scf_cycles. See pymatgen/io/qchem/sets.py for default
                                       values of all input parameters. For instance, if a user wanted
                                       to use a more advanced DFT functional, include a pcm with a
                                       dielectric of 30, and use a larger basis, the user would set
                                       qchem_input_params = {"dft_rung": 5, "pcm_dielectric": 30,
                                       "basis_set": "6-311++g**"}. However, more advanced customization
                                       of the input is also possible through the overwrite_inputs key
                                       which allows the user to directly modify the rem, pcm, smd, and
                                       solvent dictionaries that QChemDictSet passes to inputs.py to
                                       print an actual input file.
            scan_variables (dict): dict {str: list}, where the key is the type of variable ("stre"
                                   for bond length, "bend" for angle, "tors" for dihedral angle),
                                   and the list contains all of the variable set information
            db_file (str): Path to file specifying db credentials to place output parsing.
            parents ([Firework]): Parents of this particular Firework.
            **kwargs: Other kwargs that are passed to Firework.__init__.
        """

        if scan_variables is None:
            raise ValueError(
                "Some variable input must be given! Provide some "
                "bond, angle, or dihedral angle information."
            )

        qchem_input_params = qchem_input_params or dict()
        qchem_input_params["scan_variables"] = scan_variables
        input_file = "mol.qin"
        output_file = "mol.qout"
        t = list()

        t.append(
            WriteInputFromIOSet(
                molecule=molecule,
                qchem_input_set="PESScanSet",
                input_file=input_file,
                qchem_input_params=qchem_input_params,
            )
        )
        t.append(
            RunQChemCustodian(
                qchem_cmd=qchem_cmd,
                multimode=multimode,
                input_file=input_file,
                output_file=output_file,
                max_cores=max_cores,
                job_type="normal",
            )
        )
        t.append(
            QChemToDb(
                db_file=db_file,
                input_file=input_file,
                output_file=output_file,
                additional_fields={"task_label": name},
            )
        )
        super().__init__(t, parents=parents, name=name, **kwargs)


class FrequencyFlatteningOptimizeFW(Firework):
    def __init__(
        self,
        molecule=None,
        name="frequency flattening structure optimization",
        qchem_cmd=">>qchem_cmd<<",
        multimode=">>multimode<<",
        max_cores=">>max_cores<<",
        qchem_input_params=None,
        max_iterations=10,
        max_molecule_perturb_scale=0.3,
        linked=True,
        freq_before_opt=False,
        perturb_geometry=False,
        mode=None,
        scale=1.0,
        db_file=None,
        parents=None,
        **kwargs
    ):
        """
        Iteratively optimize the given structure and flatten imaginary frequencies to ensure that
        the resulting structure is a true minima and not a saddle point.

        Args:
            molecule (Molecule): Input molecule.
            name (str): Name for the Firework.
            qchem_cmd (str): Command to run QChem. Supports env_chk.
            multimode (str): Parallelization scheme, either openmp or mpi. Supports env_chk.
            max_cores (int): Maximum number of cores to parallelize over. Supports env_chk.
            qchem_input_params (dict): Specify kwargs for instantiating the input set parameters.
                Basic uses would be to modify the default inputs of the set, such as dft_rung,
                basis_set, pcm_dielectric, scf_algorithm, or max_scf_cycles. See
                pymatgen/io/qchem/sets.py for default values of all input parameters. For
                instance, if a user wanted to use a more advanced DFT functional, include a pcm
                with a dielectric of 30, and use a larger basis, the user would set
                qchem_input_params = {"dft_rung": 5, "pcm_dielectric": 30, "basis_set":
                "6-311++g**"}. However, more advanced customization of the input is also
                possible through the overwrite_inputs key which allows the user to directly
                modify the rem, pcm, smd, and solvent dictionaries that QChemDictSet passes to
                inputs.py to print an actual input file. For instance, if a user wanted to set
                the sym_ignore flag in the rem section of the input file to true, then they
                would set qchem_input_params = {"overwrite_inputs": "rem": {"sym_ignore":
                "true"}}. Of course, overwrite_inputs could be used in conjunction with more
                typical modifications, as seen in the test_double_FF_opt workflow test.
            max_iterations (int): Number of perturbation -> optimization -> frequency
                iterations to perform. Defaults to 10.
            max_molecule_perturb_scale (float): The maximum scaled perturbation that can be
                applied to the molecule. Defaults to 0.3.
            freq_before_opt (bool): If True (default False), run a frequency
                calculation before any opt/ts searches to improve understanding
                of the local potential energy surface. Only use this option if
                linked=True.
            perturb_geometry (bool): If True (default False), then modify the input geometry by some
                translation matrix (N x 3, where N is the number of atoms) before optimizing.
            mode (np.ndarray): If not None (default), then perturb the geometry by this matrix.
                This will be ignored if perturb_geometry is False.
            scale (float): Scaling factor for perturbation
            db_file (str): Path to file specifying db credentials to place output parsing.
            parents ([Firework]): Parents of this particular Firework.
            **kwargs: Other kwargs that are passed to Firework.__init__.
        """

        qchem_input_params = qchem_input_params or {}
        input_file = "mol.qin"
        output_file = "mol.qout"
        t = []

        if perturb_geometry:
            t.append(PerturbGeometry(molecule=molecule, mode=mode, scale=scale))

            # Make sure that subsequent firetasks use the perturbed Molecule
            molecule = None

        if freq_before_opt:
            t.append(
                WriteInputFromIOSet(
                    molecule=molecule,
                    qchem_input_set="FreqSet",
                    input_file=input_file,
                    qchem_input_params=qchem_input_params,
                )
            )
        else:
            t.append(
                WriteInputFromIOSet(
                    molecule=molecule,
                    qchem_input_set="OptSet",
                    input_file=input_file,
                    qchem_input_params=qchem_input_params,
                )
            )

        t.append(
            RunQChemCustodian(
                qchem_cmd=qchem_cmd,
                multimode=multimode,
                input_file=input_file,
                output_file=output_file,
                max_cores=max_cores,
                job_type="opt_with_frequency_flattener",
                max_iterations=max_iterations,
                max_molecule_perturb_scale=max_molecule_perturb_scale,
                linked=linked,
                freq_before_opt=freq_before_opt,
            )
        )
        t.append(
            QChemToDb(
                db_file=db_file,
                input_file=input_file,
                output_file=output_file,
                additional_fields={
                    "task_label": name,
                    "special_run_type": "frequency_flattener",
                    "linked": linked,
                },
            )
        )
        super().__init__(t, parents=parents, name=name, **kwargs)


class FrequencyFlatteningTransitionStateFW(Firework):
    def __init__(
        self,
        molecule=None,
        name="frequency flattening transition state optimization",
        qchem_cmd=">>qchem_cmd<<",
        multimode=">>multimode<<",
        max_cores=">>max_cores<<",
        qchem_input_params=None,
        max_iterations=3,
        max_molecule_perturb_scale=0.3,
        linked=True,
        freq_before_opt=True,
        perturb_geometry=False,
        mode=None,
        scale=1,
        db_file=None,
        parents=None,
        **kwargs
    ):
        """
        Iteratively optimize the transition state structure and flatten imaginary frequencies to
        ensure that the resulting structure is a true transition state.
        Args:
            molecule (Molecule): Input molecule.
            name (str): Name for the Firework.
            qchem_cmd (str): Command to run QChem. Supports env_chk.
            multimode (str): Parallelization scheme, either openmp or mpi. Supports env_chk.
            max_cores (int): Maximum number of cores to parallelize over. Supports env_chk.
            qchem_input_params (dict): Specify kwargs for instantiating the input set parameters.
                Basic uses would be to modify the default inputs of the set, such as dft_rung,
                basis_set, pcm_dielectric, scf_algorithm, or max_scf_cycles. See
                pymatgen/io/qchem/sets.py for default values of all input parameters. For
                instance, if a user wanted to use a more advanced DFT functional, include a pcm
                with a dielectric of 30, and use a larger basis, the user would set
                qchem_input_params = {"dft_rung": 5, "pcm_dielectric": 30, "basis_set":
                "6-311++g**"}. However, more advanced customization of the input is also
                possible through the overwrite_inputs key which allows the user to directly
                modify the rem, pcm, smd, and solvent dictionaries that QChemDictSet passes to
                inputs.py to print an actual input file. For instance, if a user wanted to set
                the sym_ignore flag in the rem section of the input file to true, then they
                would set qchem_input_params = {"overwrite_inputs": "rem": {"sym_ignore":
                "true"}}. Of course, overwrite_inputs could be used in conjunction with more
                typical modifications, as seen in the test_double_FF_opt workflow test.
            max_iterations (int): Number of perturbation -> optimization -> frequency
                iterations to perform. Defaults to 3. Higher numbers are not recommended, as
                they rarely lead to improved performance.
            max_molecule_perturb_scale (float): The maximum scaled perturbation that can be
                applied to the molecule. Defaults to 0.3.
            linked (bool): If True (default False), the scratch output from one calculation will be passed
                from one calculation to the next, improving convergence behavior.
            freq_before_opt (bool): If True (default False), run a frequency
                calculation before any opt/ts searches to improve understanding
                of the local potential energy surface. Only use this option if
                linked=True.
            perturb_geometry (bool): If True (default False), then modify the input geometry by some
                translation matrix (N x 3, where N is the number of atoms) before optimizing.
            mode (np.ndarray): If not None (default), then perturb the geometry by this matrix.
                This will be ignored if perturb_geometry is False.
            scale (float): Scaling factor for the geometry perturbation.
            db_file (str): Path to file specifying db credentials to place output parsing.
            parents ([Firework]): Parents of this particular Firework.
            **kwargs: Other kwargs that are passed to Firework.__init__.
        """

        qchem_input_params = qchem_input_params or {}
        input_file = "mol.qin"
        output_file = "mol.qout"
        runs = list(
            chain.from_iterable(
                [["ts_" + str(ii), "freq_" + str(ii)] for ii in range(10)]
            )
        )
        if freq_before_opt:
            runs.insert(0, "freq_pre")

        t = list()

        if perturb_geometry:
            t.append(PerturbGeometry(molecule=molecule, mode=mode, scale=scale))

            # Make sure that subsequent firetasks use the perturbed Molecule
            molecule = None

        if freq_before_opt:
            t.append(
                WriteInputFromIOSet(
                    molecule=molecule,
                    qchem_input_set="FreqSet",
                    input_file=input_file,
                    qchem_input_params=qchem_input_params,
                )
            )
        else:
            t.append(
                WriteInputFromIOSet(
                    molecule=molecule,
                    qchem_input_set="TransitionStateSet",
                    input_file=input_file,
                    qchem_input_params=qchem_input_params,
                )
            )

        t.append(
            RunQChemCustodian(
                qchem_cmd=qchem_cmd,
                multimode=multimode,
                input_file=input_file,
                output_file=output_file,
                max_cores=max_cores,
                job_type="opt_with_frequency_flattener",
                max_iterations=max_iterations,
                max_molecule_perturb_scale=max_molecule_perturb_scale,
                transition_state=True,
                linked=linked,
                freq_before_opt=freq_before_opt,
            )
        )
        t.append(
            QChemToDb(
                db_file=db_file,
                input_file=input_file,
                output_file=output_file,
                runs=runs,
                additional_fields={
                    "task_label": name,
                    "special_run_type": "ts_frequency_flattener",
                    "linked": linked,
                },
            )
        )

        super().__init__(t, parents=parents, name=name, **kwargs)


class FragmentFW(Firework):
    def __init__(
        self,
        molecule=None,
        depth=1,
        open_rings=True,
        additional_charges=None,
        do_triplets=True,
        linked=False,
        name="fragment and optimize",
        qchem_input_params=None,
        db_file=None,
        check_db=True,
        parents=None,
        **kwargs
    ):
        """
        Fragment the given structure and optimize all unique fragments

        Args:
            molecule (Molecule): Input molecule.
            depth (int): Fragmentation depth. Defaults to 1. See fragmenter firetask for more details.
            open_rings (bool): Whether or not to open any rings encountered during fragmentation.
                Defaults to True. See fragmenter firetask for more details.
            additional_charges (list): List of additional charges besides the defaults. See fragmenter
                firetask for more details.
            do_triplets (bool): Whether to simulate triplets as well as singlets for molecules with an
                even number of electrons. Defaults to True.
            name (str): Name for the Firework.
            qchem_input_params (dict): Specify kwargs for instantiating the input set parameters.
                Basic uses would be to modify the default inputs of the set, such as dft_rung,
                basis_set, pcm_dielectric, scf_algorithm, or max_scf_cycles. See
                pymatgen/io/qchem/sets.py for default values of all input parameters. For
                instance, if a user wanted to use a more advanced DFT functional, include a pcm
                with a dielectric of 30, and use a larger basis, the user would set
                qchem_input_params = {"dft_rung": 5, "pcm_dielectric": 30, "basis_set":
                "6-311++g**"}. However, more advanced customization of the input is also
                possible through the overwrite_inputs key which allows the user to directly
                modify the rem, pcm, smd, and solvent dictionaries that QChemDictSet passes to
                inputs.py to print an actual input file. For instance, if a user wanted to set
                the sym_ignore flag in the rem section of the input file to true, then they
                would set qchem_input_params = {"overwrite_inputs": "rem": {"sym_ignore":
                "true"}}. Of course, overwrite_inputs could be used in conjunction with more
                typical modifications, as seen in the test_double_FF_opt workflow test.
            db_file (str): Path to file specifying db credentials to place output parsing.
            check_db (bool): Whether or not to check the database for equivalent structures
                before adding new fragment fireworks. Defaults to True.
            parents ([Firework]): Parents of this particular Firework.
            **kwargs: Other kwargs that are passed to Firework.__init__.
        """

        qchem_input_params = qchem_input_params or {}
        additional_charges = additional_charges or []
        t = []
        t.append(
            FragmentMolecule(
                molecule=molecule,
                depth=depth,
                open_rings=open_rings,
                additional_charges=additional_charges,
                do_triplets=do_triplets,
                linked=linked,
                qchem_input_params=qchem_input_params,
                db_file=db_file,
                check_db=check_db,
            )
        )
        super().__init__(t, parents=parents, name=name, **kwargs)


class CubeAndCritic2FW(Firework):
    def __init__(
        self,
        molecule=None,
        name="cube and critic2",
        qchem_cmd=">>qchem_cmd<<",
        multimode=">>multimode<<",
        max_cores=">>max_cores<<",
        qchem_input_params=None,
        db_file=None,
        parents=None,
        **kwargs
    ):
        """
        Perform a Q-Chem single point calculation in order to generate a cube file of the electron density
        and then analyze the electron density critical points with the Critic2 package.

        Args:
            molecule (Molecule): Input molecule.
            name (str): Name for the Firework.
            qchem_cmd (str): Command to run QChem. Supports env_chk.
            multimode (str): Parallelization scheme, either openmp or mpi. Supports env_chk.
            max_cores (int): Maximum number of cores to parallelize over. Supports env_chk.
            qchem_input_params (dict): Specify kwargs for instantiating the input set parameters.
                Basic uses would be to modify the default inputs of the set, such as dft_rung,
                basis_set, pcm_dielectric, scf_algorithm, or max_scf_cycles. See
                pymatgen/io/qchem/sets.py for default values of all input parameters. For
                instance, if a user wanted to use a more advanced DFT functional, include a pcm
                with a dielectric of 30, and use a larger basis, the user would set
                qchem_input_params = {"dft_rung": 5, "pcm_dielectric": 30, "basis_set":
                "6-311++g**"}. However, more advanced customization of the input is also
                possible through the overwrite_inputs key which allows the user to directly
                modify the rem, pcm, smd, and solvent dictionaries that QChemDictSet passes to
                inputs.py to print an actual input file. For instance, if a user wanted to set
                the sym_ignore flag in the rem section of the input file to true, then they
                would set qchem_input_params = {"overwrite_inputs": "rem": {"sym_ignore":
                "true"}}. Of course, overwrite_inputs could be used in conjunction with more
                typical modifications, as seen in the test_double_FF_opt workflow test.
            db_file (str): Path to file specifying db credentials to place output parsing.
            parents ([Firework]): Parents of this particular Firework.
            **kwargs: Other kwargs that are passed to Firework.__init__.
        """

        qchem_input_params = copy.deepcopy(qchem_input_params) or {}
        qchem_input_params["plot_cubes"] = True
        input_file = "mol.qin"
        output_file = "mol.qout"
        t = []
        t.append(
            WriteInputFromIOSet(
                molecule=molecule,
                qchem_input_set="SinglePointSet",
                input_file=input_file,
                qchem_input_params=qchem_input_params,
            )
        )
        t.append(
            RunQChemCustodian(
                qchem_cmd=qchem_cmd,
                multimode=multimode,
                input_file=input_file,
                output_file=output_file,
                max_cores=max_cores,
                job_type="normal",
            )
        )
        t.append(RunCritic2(molecule=molecule, cube_file="dens.0.cube.gz"))
        t.append(ProcessCritic2(molecule=molecule))
        t.append(
            QChemToDb(
                db_file=db_file,
                input_file=input_file,
                output_file=output_file,
                additional_fields={"task_label": name},
            )
        )
        super().__init__(t, parents=parents, name=name, **kwargs)<|MERGE_RESOLUTION|>--- conflicted
+++ resolved
@@ -246,19 +246,11 @@
         super().__init__(t, parents=parents, name=name, **kwargs)
 
 
-<<<<<<< HEAD
-class ForceFW(Firework):
-    def __init__(
-        self,
-        molecule=None,
-        name="force calculation",
-=======
 class TransitionStateFW(Firework):
     def __init__(
         self,
         molecule=None,
         name="transition state structure optimization",
->>>>>>> 5b849336
         qchem_cmd=">>qchem_cmd<<",
         multimode=">>multimode<<",
         max_cores=">>max_cores<<",
@@ -268,13 +260,8 @@
         **kwargs
     ):
         """
-<<<<<<< HEAD
-        Converge the electron density and calculate the atomic forces, aka the gradient.
-
-=======
         Optimize the given molecule to a saddle point of the potential energy surface (transition
         state).
->>>>>>> 5b849336
         Args:
             molecule (Molecule): Input molecule.
             name (str): Name for the Firework.
@@ -282,25 +269,6 @@
             multimode (str): Parallelization scheme, either openmp or mpi. Defaults to openmp.
             max_cores (int): Maximum number of cores to parallelize over. Supports env_chk.
             qchem_input_params (dict): Specify kwargs for instantiating the input set parameters.
-<<<<<<< HEAD
-                                       Basic uses would be to modify the default inputs of the set,
-                                       such as dft_rung, basis_set, pcm_dielectric, scf_algorithm,
-                                       or max_scf_cycles. See pymatgen/io/qchem/sets.py for default
-                                       values of all input parameters. For instance, if a user wanted
-                                       to use a more advanced DFT functional, include a pcm with a
-                                       dielectric of 30, and use a larger basis, the user would set
-                                       qchem_input_params = {"dft_rung": 5, "pcm_dielectric": 30,
-                                       "basis_set": "6-311++g**"}. However, more advanced customization
-                                       of the input is also possible through the overwrite_inputs key
-                                       which allows the user to directly modify the rem, pcm, smd, and
-                                       solvent dictionaries that QChemDictSet passes to inputs.py to
-                                       print an actual input file. For instance, if a user wanted to
-                                       set the sym_ignore flag in the rem section of the input file
-                                       to true, then they would set qchem_input_params = {"overwrite_inputs":
-                                       "rem": {"sym_ignore": "true"}}. Of course, overwrite_inputs
-                                       could be used in conjuction with more typical modifications,
-                                       as seen in the test_double_FF_opt workflow test.
-=======
                 Basic uses would be to modify the default inputs of the set, such as dft_rung,
                 basis_set, pcm_dielectric, scf_algorithm, or max_scf_cycles. See
                 pymatgen/io/qchem/sets.py for default values of all input parameters. For
@@ -315,7 +283,6 @@
                 would set qchem_input_params = {"overwrite_inputs": "rem": {"sym_ignore":
                 "true"}}. Of course, overwrite_inputs could be used in conjunction with more
                 typical modifications, as seen in the test_double_FF_opt workflow test.
->>>>>>> 5b849336
             db_file (str): Path to file specifying db credentials to place output parsing.
             parents ([Firework]): Parents of this particular Firework.
             **kwargs: Other kwargs that are passed to Firework.__init__.
@@ -324,19 +291,11 @@
         qchem_input_params = qchem_input_params or {}
         input_file = "mol.qin"
         output_file = "mol.qout"
-<<<<<<< HEAD
-        t = []
-        t.append(
-            WriteInputFromIOSet(
-                molecule=molecule,
-                qchem_input_set="ForceSet",
-=======
         t = list()
         t.append(
             WriteInputFromIOSet(
                 molecule=molecule,
                 qchem_input_set="TransitionStateSet",
->>>>>>> 5b849336
                 input_file=input_file,
                 qchem_input_params=qchem_input_params,
             )
@@ -359,11 +318,7 @@
                 additional_fields={"task_label": name},
             )
         )
-<<<<<<< HEAD
-        super(ForceFW, self).__init__(t, parents=parents, name=name, **kwargs)
-=======
         super().__init__(t, parents=parents, name=name, **kwargs)
->>>>>>> 5b849336
 
 
 class FrequencyFW(Firework):
