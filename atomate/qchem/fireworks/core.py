--- conflicted
+++ resolved
@@ -5,15 +5,6 @@
 from itertools import chain
 
 from fireworks import Firework
-<<<<<<< HEAD
-import os
-import copy
-from atomate.qchem.firetasks.parse_outputs import QChemToDb
-from atomate.qchem.firetasks.run_calc import RunQChemCustodian
-from atomate.qchem.firetasks.write_inputs import WriteInputFromIOSet
-from atomate.qchem.firetasks.fragmenter import FragmentMolecule
-from atomate.qchem.firetasks.critic2 import RunCritic2
-=======
 from pymatgen.core.sites import Site
 from pymatgen.core.structure import Molecule
 
@@ -23,7 +14,6 @@
 from atomate.qchem.firetasks.parse_outputs import ProtCalcToDb, QChemToDb
 from atomate.qchem.firetasks.run_calc import RunQChemCustodian
 from atomate.qchem.firetasks.write_inputs import WriteInputFromIOSet
->>>>>>> 842641dc
 
 __author__ = "Samuel Blau, Evan Spotte-Smith"
 __copyright__ = "Copyright 2018, The Materials Project"
@@ -700,10 +690,6 @@
         qchem_input_params = qchem_input_params or {}
         input_file = "mol.qin"
         output_file = "mol.qout"
-<<<<<<< HEAD
-
-        t = list()
-=======
         t = []
 
         if perturb_geometry:
@@ -732,7 +718,6 @@
                 )
             )
 
->>>>>>> 842641dc
         t.append(
             RunQChemCustodian(
                 qchem_cmd=qchem_cmd,
@@ -902,117 +887,6 @@
         super().__init__(t, parents=parents, name=name, **kwargs)
 
 
-#TODO: test (actually with Q-Chem and by writing tests)
-class FrequencyFlatteningTransitionStateFW(Firework):
-    def __init__(self,
-                 molecule=None,
-                 name="frequency flattening transition state optimization",
-                 qchem_cmd=">>qchem_cmd<<",
-                 multimode=">>multimode<<",
-                 max_cores=">>max_cores<<",
-                 directory=None,
-                 qchem_input_params=None,
-                 max_iterations=10,
-                 max_molecule_perturb_scale=0.3,
-                 reversed_direction=False,
-                 db_file=None,
-                 parents=None,
-                 **kwargs):
-        """
-        First, perform a search over the potential energy surface between reactants and products in order to determine
-        a guess for the transition state. Then, iteratively optimize the transition state structure and flatten
-        imaginary frequencies to ensure that the resulting structure is a true transition state.
-
-        Args:
-            molecule (dict of Molecules): Input molecules. The dict should have two entries, "reactants" and "products".
-                Note that the order of the molecules, and the atoms of the molecules, is important. The FSM and GSM
-                methods will only work properly if the atoms in the reactants and products correspond exactly.
-            name (str): Name for the Firework.
-            qchem_cmd (str): Command to run QChem. Supports env_chk.
-            multimode (str): Parallelization scheme, either openmp or mpi. Supports env_chk.
-            max_cores (int): Maximum number of cores to parallelize over. Supports env_chk.
-            directory (str): Location where calculation should take place. Default is current working directory.
-            qchem_input_params (dict): Specify kwargs for instantiating the input set parameters.
-                                       Basic uses would be to modify the default inputs of the set,
-                                       such as dft_rung, basis_set, pcm_dielectric, scf_algorithm,
-                                       or max_scf_cycles. See pymatgen/io/qchem/sets.py for default
-                                       values of all input parameters. For instance, if a user wanted
-                                       to use a more advanced DFT functional, include a pcm with a
-                                       dielectric of 30, and use a larger basis, the user would set
-                                       qchem_input_params = {"dft_rung": 5, "pcm_dielectric": 30,
-                                       "basis_set": "6-311++g**"}. However, more advanced customization
-                                       of the input is also possible through the overwrite_inputs key
-                                       which allows the user to directly modify the rem, pcm, smd, and
-                                       solvent dictionaries that QChemDictSet passes to inputs.py to
-                                       print an actual input file. For instance, if a user wanted to
-                                       set the sym_ignore flag in the rem section of the input file
-                                       to true, then they would set qchem_input_params = {"overwrite_inputs":
-                                       "rem": {"sym_ignore": "true"}}. Of course, overwrite_inputs
-                                       could be used in conjuction with more typical modifications,
-                                       as seen in the test_double_FF_opt workflow test.
-            max_iterations (int): Number of perturbation -> optimization -> frequency
-                                  iterations to perform. Defaults to 10.
-            max_molecule_perturb_scale (float): The maximum scaled perturbation that can be
-                                                applied to the molecule. Defaults to 0.3.
-            reversed_direction (bool): Whether to reverse the direction of the vibrational
-                                       frequency vectors. Defaults to False.
-            db_file (str): Path to file specifying db credentials to place output parsing.
-            parents ([Firework]): Parents of this particular Firework.
-            **kwargs: Other kwargs that are passed to Firework.__init__.
-        """
-
-        qchem_input_params = qchem_input_params or {}
-        input_file = "mol.qin"
-        output_file = "mol.qout"
-
-        t = list()
-        t.append(
-            WriteInputFromIOSet(
-                molecule=molecule,
-                qchem_input_set="FreezingStringSet",
-                input_file=input_file,
-                qchem_input_params=qchem_input_params))
-        t.append(
-            RunQChemCustodian(
-                qchem_cmd=qchem_cmd,
-                multimode=multimode,
-                input_file=input_file,
-                output_file=output_file,
-                max_cores=max_cores,
-                job_type="ts_with_frequency_flattener",
-                max_iterations=max_iterations,
-                max_molecule_perturb_scale=max_molecule_perturb_scale,
-                reversed_direction=reversed_direction,
-                gzipped_output=False))
-        if directory is None:
-            t.append(
-                QChemToDb(
-                    db_file=db_file,
-                    input_file=input_file,
-                    output_file=output_file,
-                    additional_fields={
-                        "task_label": name,
-                        "special_run_type": "ts_frequency_flattener"
-                    }))
-        else:
-            t.append(
-                QChemToDb(
-                    db_file=db_file,
-                    calc_dir=directory,
-                    input_file="mol.qin",
-                    output_file="mol.qout",
-                    additional_fields={
-                        "task_label": name,
-                        "special_run_type": "ts_frequency_flattener"
-                    }))
-
-        super(FrequencyFlatteningTransitionStateFW, self).__init__(
-            t,
-            parents=parents,
-            name=name,
-            **kwargs)
-
-
 class FragmentFW(Firework):
     def __init__(
         self,
@@ -1077,28 +951,6 @@
                 linked=linked,
                 qchem_input_params=qchem_input_params,
                 db_file=db_file,
-<<<<<<< HEAD
-                check_db=check_db))
-        super(FragmentFW, self).__init__(
-            t,
-            parents=parents,
-            name=name,
-            **kwargs)
-
-
-class CubeAndCritic2FW(Firework):
-    def __init__(self,
-                 molecule=None,
-                 name="cube and critic2",
-                 qchem_cmd=">>qchem_cmd<<",
-                 multimode=">>multimode<<",
-                 max_cores=">>max_cores<<",
-                 qchem_input_params=None,
-                 db_file=None,
-                 parents=None,
-                 **kwargs):
-        """
-=======
                 check_db=check_db,
             )
         )
@@ -1122,7 +974,6 @@
         """
         Perform a Q-Chem single point calculation in order to generate a cube file of the electron density
         and then analyze the electron density critical points with the Critic2 package.
->>>>>>> 842641dc
 
         Args:
             molecule (Molecule): Input molecule.
@@ -1131,25 +982,6 @@
             multimode (str): Parallelization scheme, either openmp or mpi. Supports env_chk.
             max_cores (int): Maximum number of cores to parallelize over. Supports env_chk.
             qchem_input_params (dict): Specify kwargs for instantiating the input set parameters.
-<<<<<<< HEAD
-                                       Basic uses would be to modify the default inputs of the set,
-                                       such as dft_rung, basis_set, pcm_dielectric, scf_algorithm,
-                                       or max_scf_cycles. See pymatgen/io/qchem/sets.py for default
-                                       values of all input parameters. For instance, if a user wanted
-                                       to use a more advanced DFT functional, include a pcm with a
-                                       dielectric of 30, and use a larger basis, the user would set
-                                       qchem_input_params = {"dft_rung": 5, "pcm_dielectric": 30,
-                                       "basis_set": "6-311++g**"}. However, more advanced customization
-                                       of the input is also possible through the overwrite_inputs key
-                                       which allows the user to directly modify the rem, pcm, smd, and
-                                       solvent dictionaries that QChemDictSet passes to inputs.py to
-                                       print an actual input file. For instance, if a user wanted to
-                                       set the sym_ignore flag in the rem section of the input file
-                                       to true, then they would set qchem_input_params = {"overwrite_inputs":
-                                       "rem": {"sym_ignore": "true"}}. Of course, overwrite_inputs
-                                       could be used in conjuction with more typical modifications,
-                                       as seen in the test_double_FF_opt workflow test.
-=======
                 Basic uses would be to modify the default inputs of the set, such as dft_rung,
                 basis_set, pcm_dielectric, scf_algorithm, or max_scf_cycles. See
                 pymatgen/io/qchem/sets.py for default values of all input parameters. For
@@ -1164,7 +996,6 @@
                 would set qchem_input_params = {"overwrite_inputs": "rem": {"sym_ignore":
                 "true"}}. Of course, overwrite_inputs could be used in conjunction with more
                 typical modifications, as seen in the test_double_FF_opt workflow test.
->>>>>>> 842641dc
             db_file (str): Path to file specifying db credentials to place output parsing.
             parents ([Firework]): Parents of this particular Firework.
             **kwargs: Other kwargs that are passed to Firework.__init__.
@@ -1172,26 +1003,17 @@
 
         qchem_input_params = copy.deepcopy(qchem_input_params) or {}
         qchem_input_params["plot_cubes"] = True
-<<<<<<< HEAD
-        input_file="mol.qin"
-        output_file="mol.qout"
-=======
         input_file = "mol.qin"
         output_file = "mol.qout"
->>>>>>> 842641dc
         t = []
         t.append(
             WriteInputFromIOSet(
                 molecule=molecule,
                 qchem_input_set="SinglePointSet",
                 input_file=input_file,
-<<<<<<< HEAD
-                qchem_input_params=qchem_input_params))
-=======
                 qchem_input_params=qchem_input_params,
             )
         )
->>>>>>> 842641dc
         t.append(
             RunQChemCustodian(
                 qchem_cmd=qchem_cmd,
@@ -1199,35 +1021,18 @@
                 input_file=input_file,
                 output_file=output_file,
                 max_cores=max_cores,
-<<<<<<< HEAD
-                job_type="normal"))
-        t.append(
-            RunCritic2(
-                molecule=molecule,
-                cube_file="dens.0.cube.gz"))
-=======
                 max_errors=max_errors,
                 job_type="normal",
             )
         )
         t.append(RunCritic2(molecule=molecule, cube_file="dens.0.cube.gz"))
         t.append(ProcessCritic2(molecule=molecule))
->>>>>>> 842641dc
         t.append(
             QChemToDb(
                 db_file=db_file,
                 input_file=input_file,
                 output_file=output_file,
-<<<<<<< HEAD
-                additional_fields={"task_label": name}))
-        super(CubeAndCritic2FW, self).__init__(
-            t,
-            parents=parents,
-            name=name,
-            **kwargs)
-=======
                 additional_fields={"task_label": name},
             )
         )
-        super().__init__(t, parents=parents, name=name, **kwargs)
->>>>>>> 842641dc
+        super().__init__(t, parents=parents, name=name, **kwargs)