import copy
import datetime
import glob
import json
import os
import traceback
from fnmatch import fnmatch
from itertools import chain
import copy

from monty.io import zopen
from monty.json import jsanitize
<<<<<<< HEAD
from pymatgen.core import Molecule
from pymatgen.io.qchem.outputs import QCOutput, check_for_structure_changes
from pymatgen.io.qchem.inputs import QCInput
=======
>>>>>>> 842641dc
from pymatgen.apps.borg.hive import AbstractDrone
from pymatgen.core import Molecule
from pymatgen.io.babel import BabelMolAdaptor
from pymatgen.io.qchem.inputs import QCInput
from pymatgen.io.qchem.outputs import QCOutput
from pymatgen.symmetry.analyzer import PointGroupAnalyzer

from atomate import __version__ as atomate_version
from atomate.utils.utils import get_logger

__author__ = "Samuel Blau"
__copyright__ = "Copyright 2018, The Materials Project"
__version__ = "0.1"
__maintainer__ = "Samuel Blau"
__email__ = "samblau1@gmail.com"
__status__ = "Alpha"
__date__ = "4/25/18"
__credits__ = "Brandon Wood, Shyam Dwaraknath, Xiaohui Qu, Kiran Mathew, Shyue Ping Ong, Anubhav Jain"

logger = get_logger(__name__)


class QChemDrone(AbstractDrone):
    """
    A QChem drone to parse QChem calculations and insert an organized, searchable entry into the database.
    """

    __version__ = atomate_version  # note: the version is inserted into the task doc

    # Schema def of important keys and sub-keys; used in validation
    schema = {
        "root": {
            "dir_name",
            "input",
            "output",
            "calcs_reversed",
            "smiles",
            "walltime",
            "cputime",
            "formula_pretty",
            "formula_anonymous",
            "chemsys",
            "pointgroup",
            "formula_alphabetical",
        },
        "input": {"initial_molecule", "job_type"},
        "output": {"initial_molecule", "job_type", "final_energy"},
    }

    def __init__(self, runs=None, additional_fields=None):
        """
        Initialize a QChem drone to parse qchem calculations
        Args:
            runs (list): Naming scheme for multiple calculations in one folder
            additional_fields (dict): dictionary of additional fields to add to output document
        """
        self.runs = runs or list(
            chain.from_iterable(
                [["opt_" + str(ii), "freq_" + str(ii)] for ii in range(10)]
            )
        )
        self.runs = ["orig"] + self.runs
        self.additional_fields = additional_fields or {}

    def assimilate(self, path, input_file, output_file, multirun):
        """
        Parses qchem input and output files and insert the result into the db.

        Args:
            path (str): Path to the directory containing output file
            input_file (str): base name of the input file(s)
            output_file (str): base name of the output file(s)
            multirun (bool): Whether the job to parse includes multiple
                             calculations in one input / output pair.

        Returns:
            d (dict): a task dictionary
        """
        logger.info(f"Getting task doc for base dir :{path}")
        qcinput_files = self.filter_files(path, file_pattern=input_file)
        qcoutput_files = self.filter_files(path, file_pattern=output_file)
        if len(qcinput_files) != len(qcoutput_files):
            if len(qcinput_files) > len(qcoutput_files):
                if list(qcinput_files.items())[0][0] != "orig":
                    raise AssertionError(
                        "Can only have unequal number of input and output files when there is a saved copy "
                        "of the original input!"
                    )
            else:
                raise AssertionError("Inequal number of input and output files!")
        if len(qcinput_files) > 0 and len(qcoutput_files) > 0:
            d = self.generate_doc(path, qcinput_files, qcoutput_files, multirun)
            self.post_process(path, d)
        else:
            raise ValueError("Either input or output not found!")
        self.validate_doc(d)
        return jsanitize(d, strict=True, allow_bson=True)

    def filter_files(self, path, file_pattern):
        """
        Find the files that match the pattern in the given path and
        return them in an ordered dictionary. The searched for files are
        filtered by the run types defined in self.runs.

        Args:
            path (string): path to the folder
            file_pattern (string): base files to be searched for

        Returns:
            dict: names of the files to be processed further. The key is set from list
                of run types: self.runs
        """
        processed_files = {}
        files = os.listdir(path)
        for r in self.runs:
            # try subfolder schema
            if r in files:
                for f in os.listdir(os.path.join(path, r)):
                    if fnmatch(f, f"{file_pattern}*"):
                        processed_files[r] = os.path.join(r, f)
            # try extension schema
            else:
                for f in files:
                    if fnmatch(f, f"{file_pattern}.{r}*"):
                        processed_files[r] = f
        if len(processed_files) == 0 or (
            len(processed_files) == 1 and "orig" in processed_files
        ):
            # get any matching file from the folder
            for f in files:
                if fnmatch(f, f"{file_pattern}*"):
                    processed_files["standard"] = f
        return processed_files

    def generate_doc(self, dir_name, qcinput_files, qcoutput_files, multirun):
        try:
            fullpath = os.path.abspath(dir_name)
            d = jsanitize(self.additional_fields, strict=True)
            d["schema"] = {"code": "atomate", "version": QChemDrone.__version__}
            d["dir_name"] = fullpath

            # If a saved "orig" input file is present, parse it in case the error handler made changes
            # to the initial input molecule or rem params, which we might want to filter for later
            if len(qcinput_files) > len(qcoutput_files):
                orig_input = QCInput.from_file(
                    os.path.join(dir_name, qcinput_files.pop("orig"))
                )
                d["orig"] = {}
                d["orig"]["molecule"] = orig_input.molecule.as_dict()
                d["orig"]["molecule"]["charge"] = int(d["orig"]["molecule"]["charge"])
                d["orig"]["rem"] = orig_input.rem
                d["orig"]["opt"] = orig_input.opt
                d["orig"]["pcm"] = orig_input.pcm
                d["orig"]["solvent"] = orig_input.solvent
                d["orig"]["smx"] = orig_input.smx
                d["orig"]["vdw_mode"] = orig_input.vdw_mode
                d["orig"]["van_der_waals"] = orig_input.van_der_waals

            if multirun:
                d["calcs_reversed"] = self.process_qchem_multirun(
                    dir_name, qcinput_files, qcoutput_files
                )
            else:
                d["calcs_reversed"] = [
                    self.process_qchemrun(
                        dir_name, taskname, qcinput_files.get(taskname), output_filename
                    )
                    for taskname, output_filename in qcoutput_files.items()
                ]

            # reverse the calculations data order so newest calc is first
            d["calcs_reversed"].reverse()

            d["structure_change"] = []
            d["warnings"] = {}
            for entry in d["calcs_reversed"]:
                if (
                    "structure_change" in entry
                    and "structure_change" not in d["warnings"]
                ):
                    if entry["structure_change"] != "no_change":
                        d["warnings"]["structure_change"] = True
                if "structure_change" in entry:
                    d["structure_change"].append(entry["structure_change"])
                for key in entry["warnings"]:
                    if key not in d["warnings"]:
                        d["warnings"][key] = True

            d_calc_init = d["calcs_reversed"][-1]
            d_calc_final = d["calcs_reversed"][0]

            d["input"] = {
                "initial_molecule": d_calc_init["initial_molecule"],
                "job_type": d_calc_init["input"]["rem"]["job_type"],
            }
            d["output"] = {
                "initial_molecule": d_calc_final["initial_molecule"],
                "job_type": d_calc_final["input"]["rem"]["job_type"],
                "mulliken": d_calc_final["Mulliken"][-1],
            }
            if "RESP" in d_calc_final:
                d["output"]["resp"] = d_calc_final["RESP"][-1]
            elif "ESP" in d_calc_final:
                d["output"]["esp"] = d_calc_final["ESP"][-1]

            if "nbo_data" in d_calc_final:
                d["output"]["nbo"] = d_calc_final["nbo_data"]

            if d["output"]["job_type"] in ["opt", "optimization", "ts"]:
                if "molecule_from_optimized_geometry" in d_calc_final:
                    d["output"]["optimized_molecule"] = d_calc_final[
                        "molecule_from_optimized_geometry"
                    ]
                    d["output"]["final_energy"] = d_calc_final["final_energy"]
                else:
                    d["output"]["final_energy"] = "unstable"
                if d_calc_final["opt_constraint"]:
                    d["output"]["constraint"] = [
                        d_calc_final["opt_constraint"][0],
                        float(d_calc_final["opt_constraint"][6]),
                    ]
            if d["output"]["job_type"] in ["freq", "frequency"]:
                d["output"]["frequencies"] = d_calc_final["frequencies"]
                # Note: for single-atom freq calcs, this key may not exist
                d["output"]["frequency_modes"] = d_calc_final.get(
                    "frequency_mode_vectors", []
                )
                d["output"]["enthalpy"] = d_calc_final["total_enthalpy"]
                d["output"]["entropy"] = d_calc_final["total_entropy"]
                if d["input"]["job_type"] in ["opt", "optimization", "ts"]:
                    d["output"]["optimized_molecule"] = d_calc_final["initial_molecule"]
                    d["output"]["final_energy"] = d["calcs_reversed"][1]["final_energy"]
                # For frequency-first calcs
                else:
                    if len(d["calcs_reversed"]) > 1:
                        first_calc = d["calcs_reversed"][-1]["input"]["rem"]["job_type"]
                        second_calc = d["calcs_reversed"][-2]["input"]["rem"][
                            "job_type"
                        ]
                        if first_calc in ["freq", "frequency"] and second_calc in [
                            "opt",
                            "optimization",
                            "ts",
                        ]:
                            d["output"]["optimized_molecule"] = d_calc_final[
                                "initial_molecule"
                            ]
                            d["output"]["final_energy"] = d["calcs_reversed"][1][
                                "final_energy"
                            ]

            if d["output"]["job_type"] == "pes_scan":
                d["output"]["scan_energies"] = d_calc_final.get("scan_energies")
                d["input"]["scan_variables"] = d_calc_final.get("scan_variables")
                d["output"]["scan_geometries"] = d_calc_final.get(
                    "optimized_geometries"
                )
                d["output"]["scan_molecules"] = d_calc_final.get(
                    "molecules_from_optimized_geometries"
                )

            if d["output"]["job_type"] == "force":
                d["output"]["gradients"] = d_calc_final["gradients"][0]
                if d_calc_final["pcm_gradients"] is not None:
                    d["output"]["pcm_gradients"] = d_calc_final["pcm_gradients"][0]
                if d_calc_final["CDS_gradients"] is not None:
                    d["output"]["CDS_gradients"] = d_calc_final["CDS_gradients"][0]

            if d["output"]["job_type"] in ["force", "sp"]:
                d["output"]["dipoles"] = d_calc_final["dipoles"]
                if "gap_info" in d_calc_final:
                    if d_calc_final["gap_info"] is not None:
                        d["output"]["gap_info"] = d_calc_final["gap_info"]

            opt_trajectory = []
            calcs = copy.deepcopy(d["calcs_reversed"])
            calcs.reverse()
            for calc in calcs:
                job_type = calc["input"]["rem"]["job_type"]
                if job_type in ["opt", "optimization", "ts"]:
                    for ii, geom in enumerate(calc["geometries"]):
                        site_properties = {"Mulliken": calc["Mulliken"][ii]}
                        if "RESP" in calc:
                            site_properties["RESP"] = calc["RESP"][ii]
                        mol = Molecule(
                            species=calc["species"],
                            coords=geom,
                            charge=calc["charge"],
                            spin_multiplicity=calc["multiplicity"],
                            site_properties=site_properties,
                        )
                        traj_entry = {"molecule": mol}
                        traj_entry["energy"] = calc["energy_trajectory"][ii]
                        opt_trajectory.append(traj_entry)
            if opt_trajectory != []:
                d["opt_trajectory"] = opt_trajectory

            opt_trajectory = []
            calcs = copy.deepcopy(d["calcs_reversed"])
            calcs.reverse()
            for calc in calcs:
                job_type = calc["input"]["rem"]["job_type"]
                if job_type == "opt" or job_type == "optimization":
                    for ii,geom in enumerate(calc["geometries"]):
                        site_properties = {"Mulliken":calc["Mulliken"][ii]}
                        if "RESP" in calc:
                            site_properties["RESP"] = calc["RESP"][ii]
                        mol = Molecule(
                            species=calc["species"],
                            coords=geom,
                            charge=calc["charge"],
                            spin_multiplicity=calc["multiplicity"],
                            site_properties=site_properties)
                        traj_entry = {"molecule":mol}
                        traj_entry["energy"] = calc["energy_trajectory"][ii]
                        opt_trajectory.append(traj_entry)
            if opt_trajectory != []:
                d["opt_trajectory"] = opt_trajectory

            if "final_energy" not in d["output"]:
                if d_calc_final["final_energy"] is not None:
                    d["output"]["final_energy"] = d_calc_final["final_energy"]
                else:
                    d["output"]["final_energy"] = d_calc_final["SCF"][-1][-1][0]

            if d_calc_final["completion"]:
                total_cputime = 0.0
                total_walltime = 0.0
                for calc in d["calcs_reversed"]:
                    if calc["walltime"] is not None:
                        total_walltime += calc["walltime"]
                    if calc["cputime"] is not None:
                        total_cputime += calc["cputime"]
                d["walltime"] = total_walltime
                d["cputime"] = total_cputime
            else:
                d["walltime"] = None
                d["cputime"] = None

            comp = d["output"]["initial_molecule"].composition
            d["formula_pretty"] = comp.reduced_formula
            d["formula_anonymous"] = comp.anonymized_formula
            d["formula_alphabetical"] = comp.alphabetical_formula
            d["chemsys"] = "-".join(sorted(set(d_calc_final["species"])))
            if d_calc_final["point_group"] is not None:
                d["pointgroup"] = d_calc_final["point_group"]
            else:
                try:
                    d["pointgroup"] = PointGroupAnalyzer(
                        d["output"]["initial_molecule"]
                    ).sch_symbol
                except ValueError:
                    d["pointgroup"] = "PGA_error"

            bb = BabelMolAdaptor(d["output"]["initial_molecule"])
            pbmol = bb.pybel_mol
            smiles = pbmol.write("smi").split()[0]
            d["smiles"] = smiles

            d["state"] = "successful" if d_calc_final["completion"] else "unsuccessful"
            if "special_run_type" in d:
<<<<<<< HEAD
                if d["special_run_type"] == "frequency_flattener":
=======
                if d["special_run_type"] in [
                    "frequency_flattener",
                    "ts_frequency_flattener",
                ]:
>>>>>>> 842641dc
                    if d["state"] == "successful":
                        orig_num_neg_freq = None
                        for calc in d["calcs_reversed"][::-1]:
                            if "frequencies" in calc:
                                orig_num_neg_freq = sum(
                                    1 for freq in calc["frequencies"] if freq < 0
                                )
                                break
                        orig_energy = None
                        for calc in d["calcs_reversed"][::-1]:
                            if "final_energy" in calc:
                                if calc["final_energy"] is not None:
                                    orig_energy = calc["final_energy"]
                                    break
                        final_num_neg_freq = sum(
                            1 for freq in d_calc_final["frequencies"] if freq < 0
                        )
                        final_energy = d["calcs_reversed"][1]["final_energy"]
                        if orig_num_neg_freq is None:
                            d["num_frequencies_flattened"] = 0
                        else:
                            d["num_frequencies_flattened"] = (
                                orig_num_neg_freq - final_num_neg_freq
                            )

                        if d["special_run_type"] == "frequency_flattener":
                            if (
                                final_num_neg_freq > 0
                            ):  # If a negative frequency remains,
                                # and it's too large to ignore,
                                if (
                                    final_num_neg_freq > 1
                                    or abs(d["output"]["frequencies"][0]) >= 15.0
                                ):
                                    d[
                                        "state"
                                    ] = "unsuccessful"  # then the flattening was unsuccessful
                        else:
                            if (
                                final_num_neg_freq > 1
                            ):  # If a negative frequency remains,
                                # and it's too large to ignore,
                                if (
                                    final_num_neg_freq > 2
                                    or abs(d["output"]["frequencies"][1]) >= 15.0
                                ):
                                    d[
                                        "state"
                                    ] = "unsuccessful"  # then the flattening was unsuccessful
                        if final_energy > orig_energy:
                            d["warnings"]["energy_increased"] = True

            d["last_updated"] = datetime.datetime.utcnow()
            return d

        except Exception:
            logger.error(traceback.format_exc())
            logger.error(
                "Error in " + os.path.abspath(dir_name) + ".\n" + traceback.format_exc()
            )
            raise

    @staticmethod
    def process_qchemrun(dir_name, taskname, input_file, output_file):
        """
        Process a QChem calculation, aka an input/output pair.
        """
        qchem_input_file = os.path.join(dir_name, input_file)
        qchem_output_file = os.path.join(dir_name, output_file)
        d = QCOutput(qchem_output_file).data
        temp_input = QCInput.from_file(qchem_input_file)
        d["input"] = {}
        d["input"]["molecule"] = temp_input.molecule
        d["input"]["rem"] = temp_input.rem
        d["input"]["opt"] = temp_input.opt
        d["input"]["pcm"] = temp_input.pcm
        d["input"]["solvent"] = temp_input.solvent
        d["input"]["smx"] = temp_input.smx
        d["input"]["vdw_mode"] = temp_input.vdw_mode
        d["input"]["van_der_waals"] = temp_input.van_der_waals
        d["task"] = {"type": taskname, "name": taskname}
        return d

    @staticmethod
    def process_qchem_multirun(dir_name, input_files, output_files):
        """
        Process a QChem run which is known to include multiple calculations
        in a single input/output pair.
        """
        if len(input_files) != 1:
            raise ValueError(
                "ERROR: The drone can only process a directory containing a single input/output pair when each "
                "include multiple calculations."
            )
        else:
            for key in input_files:
                to_return = []
                qchem_input_file = os.path.join(dir_name, input_files.get(key))
                qchem_output_file = os.path.join(dir_name, output_files.get(key))
                multi_out = QCOutput.multiple_outputs_from_file(
                    filename=qchem_output_file, keep_sub_files=False
                )
                multi_in = QCInput.from_multi_jobs_file(qchem_input_file)
                for ii, out in enumerate(multi_out):
                    d = out.data
                    d["input"] = {}
                    d["input"]["molecule"] = multi_in[ii].molecule
                    d["input"]["rem"] = multi_in[ii].rem
                    d["input"]["opt"] = multi_in[ii].opt
                    d["input"]["pcm"] = multi_in[ii].pcm
                    d["input"]["solvent"] = multi_in[ii].solvent
                    d["input"]["smx"] = multi_in[ii].smx
                    d["input"]["vdw_mode"] = multi_in[ii].vdw_mode
                    d["input"]["van_der_waals"] = multi_in[ii].van_der_waals
                    d["task"] = {"type": key, "name": "calc" + str(ii)}
                    to_return.append(d)
            return to_return

    @staticmethod
    def post_process(dir_name, d):
        """
        Post-processing for various files other than the QChem input and output files.
        """
        logger.info(f"Post-processing dir:{dir_name}")
        fullpath = os.path.abspath(dir_name)
        filenames = glob.glob(os.path.join(fullpath, "custodian.json*"))
        if len(filenames) >= 1:
            with zopen(filenames[0], "rt") as f:
                d["custodian"] = json.load(f)
        filenames = glob.glob(os.path.join(fullpath, "solvent_data*"))
        if len(filenames) >= 1:
            with zopen(filenames[0], "rt") as f:
                d["custom_smd"] = f.readlines()[0]
        filenames = glob.glob(os.path.join(fullpath, "processed_critic2.json*"))
        if len(filenames) >= 1:
            with zopen(filenames[0], "rt") as f:
                d["critic2"] = {}
                d["critic2"]["processed"] = json.load(f)
<<<<<<< HEAD
            filenames = glob.glob(os.path.join(fullpath, "CP.json*"))
            if len(filenames) >= 1:
                with zopen(filenames[0], "rt") as f:
                    d["critic2"]["CP"] = json.load(f)
            filenames = glob.glob(os.path.join(fullpath, "YT.json*"))
=======
            filenames = glob.glob(os.path.join(fullpath, "cpreport.json*"))
            if len(filenames) >= 1:
                with zopen(filenames[0], "rt") as f:
                    d["critic2"]["CP"] = json.load(f)
            filenames = glob.glob(os.path.join(fullpath, "yt.json*"))
>>>>>>> 842641dc
            if len(filenames) >= 1:
                with zopen(filenames[0], "rt") as f:
                    d["critic2"]["YT"] = json.load(f)
            filenames = glob.glob(os.path.join(fullpath, "bonding.json*"))
            if len(filenames) >= 1:
                with zopen(filenames[0], "rt") as f:
                    d["critic2"]["bonding"] = json.load(f)

    def validate_doc(self, d):
        """
        Sanity check, aka make sure all the important keys are set. Note that a failure
        to pass validation is unfortunately unlikely to be noticed by a user.
        """
        for k, v in self.schema.items():
            diff = v - set(d.get(k, d).keys())
            if diff:
                logger.warning(f"The keys {diff} in {k} not set")

    @staticmethod
    def get_valid_paths(self, path):
        return [path]<|MERGE_RESOLUTION|>--- conflicted
+++ resolved
@@ -6,16 +6,9 @@
 import traceback
 from fnmatch import fnmatch
 from itertools import chain
-import copy
 
 from monty.io import zopen
 from monty.json import jsanitize
-<<<<<<< HEAD
-from pymatgen.core import Molecule
-from pymatgen.io.qchem.outputs import QCOutput, check_for_structure_changes
-from pymatgen.io.qchem.inputs import QCInput
-=======
->>>>>>> 842641dc
 from pymatgen.apps.borg.hive import AbstractDrone
 from pymatgen.core import Molecule
 from pymatgen.io.babel import BabelMolAdaptor
@@ -313,28 +306,6 @@
             if opt_trajectory != []:
                 d["opt_trajectory"] = opt_trajectory
 
-            opt_trajectory = []
-            calcs = copy.deepcopy(d["calcs_reversed"])
-            calcs.reverse()
-            for calc in calcs:
-                job_type = calc["input"]["rem"]["job_type"]
-                if job_type == "opt" or job_type == "optimization":
-                    for ii,geom in enumerate(calc["geometries"]):
-                        site_properties = {"Mulliken":calc["Mulliken"][ii]}
-                        if "RESP" in calc:
-                            site_properties["RESP"] = calc["RESP"][ii]
-                        mol = Molecule(
-                            species=calc["species"],
-                            coords=geom,
-                            charge=calc["charge"],
-                            spin_multiplicity=calc["multiplicity"],
-                            site_properties=site_properties)
-                        traj_entry = {"molecule":mol}
-                        traj_entry["energy"] = calc["energy_trajectory"][ii]
-                        opt_trajectory.append(traj_entry)
-            if opt_trajectory != []:
-                d["opt_trajectory"] = opt_trajectory
-
             if "final_energy" not in d["output"]:
                 if d_calc_final["final_energy"] is not None:
                     d["output"]["final_energy"] = d_calc_final["final_energy"]
@@ -377,14 +348,10 @@
 
             d["state"] = "successful" if d_calc_final["completion"] else "unsuccessful"
             if "special_run_type" in d:
-<<<<<<< HEAD
-                if d["special_run_type"] == "frequency_flattener":
-=======
                 if d["special_run_type"] in [
                     "frequency_flattener",
                     "ts_frequency_flattener",
                 ]:
->>>>>>> 842641dc
                     if d["state"] == "successful":
                         orig_num_neg_freq = None
                         for calc in d["calcs_reversed"][::-1]:
@@ -523,19 +490,11 @@
             with zopen(filenames[0], "rt") as f:
                 d["critic2"] = {}
                 d["critic2"]["processed"] = json.load(f)
-<<<<<<< HEAD
-            filenames = glob.glob(os.path.join(fullpath, "CP.json*"))
-            if len(filenames) >= 1:
-                with zopen(filenames[0], "rt") as f:
-                    d["critic2"]["CP"] = json.load(f)
-            filenames = glob.glob(os.path.join(fullpath, "YT.json*"))
-=======
             filenames = glob.glob(os.path.join(fullpath, "cpreport.json*"))
             if len(filenames) >= 1:
                 with zopen(filenames[0], "rt") as f:
                     d["critic2"]["CP"] = json.load(f)
             filenames = glob.glob(os.path.join(fullpath, "yt.json*"))
->>>>>>> 842641dc
             if len(filenames) >= 1:
                 with zopen(filenames[0], "rt") as f:
                     d["critic2"]["YT"] = json.load(f)
