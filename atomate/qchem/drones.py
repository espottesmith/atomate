--- conflicted
+++ resolved
@@ -248,18 +248,6 @@
 
             d["state"] = "successful" if d_calc_final["completion"] else "unsuccessful"
             if "special_run_type" in d:
-<<<<<<< HEAD
-                if d["special_run_type"] == "frequency_flattener" and d["state"] == "successful":
-                    orig_num_neg_freq = sum(1 for freq in d["calcs_reversed"][-2]["frequencies"] if freq < 0)
-                    orig_energy = d_calc_init["final_energy"]
-                    final_num_neg_freq = sum(1 for freq in d_calc_final["frequencies"] if freq < 0)
-                    final_energy = d["calcs_reversed"][1]["final_energy"]
-                    d["num_frequencies_flattened"] = orig_num_neg_freq - final_num_neg_freq
-                    if final_num_neg_freq > 0: # If a negative frequency remains,
-                        d["state"] = "unsuccessful" # then the flattening was unsuccessful
-                    if final_energy > orig_energy:
-                        d["warning"] = "energy_increased"
-=======
                 if d["special_run_type"] == "frequency_flattener":
                     opt_traj = []
                     for entry in d["calcs_reversed"]:
@@ -309,7 +297,6 @@
                             d["state"] = "unsuccessful" # then the flattening was unsuccessful
                         if final_energy > orig_energy:
                             d["warnings"]["energy_increased"] = True
->>>>>>> ba7d76e2
 
             d["last_updated"] = datetime.datetime.utcnow()
             return d
